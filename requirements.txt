--- conflicted
+++ resolved
@@ -13,8 +13,5 @@
 clearml==1.3.2 # test comment
 datasets
 transformers
-<<<<<<< HEAD
 clearml-agent
-=======
-apache-beam
->>>>>>> a842b6d1
+apache-beam