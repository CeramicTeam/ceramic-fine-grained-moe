--- conflicted
+++ resolved
@@ -1,14 +1,10 @@
-<<<<<<< HEAD
+from collections import OrderedDict
+
 import torch
+
 import lizrd.core.nn as nn
 from typing import Literal
-=======
-from collections import OrderedDict
->>>>>>> e7234864
-
-import torch
-
-import lizrd.core.nn as nn
+
 from lizrd.core import misc
 from lizrd.support import ash
 
@@ -29,31 +25,24 @@
 
 
 @ash.check("... d -> ... d")
-<<<<<<< HEAD
 def FeedForward(
     dmodel,
     dff,
     bias: Literal["both", "first", "second", "none"] = "both",
 ):
     bias_first, bias_second = decode_bias_string(bias)
-    return TimerLayer(
-        "denseFF",
-        nn.Sequential(
-            TimerLayer("Linear1", misc.Linear(dmodel, dff, bias=bias_first), off=True),
-            nn.ReLU(inplace=True),
-            TimerLayer("Linear2", misc.Linear(dff, dmodel, bias=bias_second), off=True),
-        ),
-=======
-def FeedForward(dmodel, dff):
+
     return nn.Sequential(
         OrderedDict(
             [
-                ("logging_ff_pre_relu", misc.Linear(dmodel, dff)),
+                ("logging_ff_pre_relu", misc.Linear(dmodel, dff, bias=bias_first)),
                 ("relu", nn.ReLU(inplace=True)),
-                ("logging_ff_post_relu", misc.Linear(dff, dmodel)),
+                (
+                    "logging_ff_post_relu",
+                    misc.Linear(dff, dmodel, bias=bias_second),
+                ),
             ]
         )
->>>>>>> e7234864
     )
 
 
