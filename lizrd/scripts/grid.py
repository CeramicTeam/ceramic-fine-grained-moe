--- conflicted
+++ resolved
@@ -169,11 +169,7 @@
                 "singularity",
                 "run",
                 "--bind=/net:/net",
-<<<<<<< HEAD
                 f"--env HF_DATASETS_CACHE={datasets_cache}",
-=======
-                "--env HF_DATASETS_CACHE=/net/pr2/projects/plgrid/plggllmeffi/.cache2",
->>>>>>> 4019378c
                 f"-B={CODE_PATH}:/sparsity",
                 "--nv",
                 SINGULARITY_IMAGE,
