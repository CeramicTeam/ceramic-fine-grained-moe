--- conflicted
+++ resolved
@@ -186,17 +186,11 @@
                 f"--job-name={name}",
                 f"--time={TIME}",
                 "--mem=32G",
-<<<<<<< HEAD
-=======
                 NODELIST,
->>>>>>> e7499d2a
                 get_grid_entrypoint(runner),
                 "singularity",
                 "run",
                 f"-B={CODE_PATH}:/sparsity",
-<<<<<<< HEAD
-                f"--env HF_DATASETS_CACHE=/raid/NFS_SHARE/home/{os.getenv('USER')}/.cache",
-=======
                 "--nv",
                 SINGULARITY_IMAGE,
                 "python3",
@@ -209,7 +203,6 @@
                 "singularity",
                 "run",
                 f"-B={CODE_PATH}:/sparsity",
->>>>>>> e7499d2a
                 "--nv",
                 SINGULARITY_IMAGE,
                 "python3",
