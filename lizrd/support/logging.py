--- conflicted
+++ resolved
@@ -21,17 +21,10 @@
 
 
 class AbstractLogger(ABC):
-<<<<<<< HEAD
-    def __init__(self, logger):
+    def __init__(self, logger, auxiliary_params=None):
+        self.instance_logger = logger
+        self.auxiliary_params = auxiliary_params
         set_current_logger(self)
-        self.instance_logger = logger
-=======
-    def __init__(self, logger, auxiliary_params=None):
-        global _CURRENT_LOGGER
-        self.instance_logger = logger
-        _CURRENT_LOGGER = self
-        self.auxiliary_params = auxiliary_params
->>>>>>> e7234864
 
     @abstractmethod
     def flush_if_necessary(self):
@@ -62,13 +55,10 @@
         series: Optional[str],
         iteration: int,
     ):
-<<<<<<< HEAD
         if isinstance(figure.data[0], plotly.graph_objs.Scattergl):
-=======
         if isinstance(figure.data[0], plotly.graph_objs.Scattergl) or isinstance(
             figure.data[0], plotly.graph_objs._scatter.Scatter
         ):
->>>>>>> e7234864
             x = figure.data[0].x
             y = figure.data[0].y
             pearson_correlation = np.corrcoef(x, y)[0, 1]
