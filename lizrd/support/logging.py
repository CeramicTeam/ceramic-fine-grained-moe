--- conflicted
+++ resolved
@@ -24,18 +24,11 @@
 
 
 class AbstractLogger(ABC):
-<<<<<<< HEAD
+
     def __init__(self, logger, model, args, VOCAB_SIZE):
-        global _CURRENT_LOGGER
         self.instance_logger = logger
-        _CURRENT_LOGGER = self
-        self.auxiliary_params = self.set_auxiliary_params(model, args, VOCAB_SIZE)
-=======
-    def __init__(self, logger, auxiliary_params=None):
-        self.instance_logger = logger
-        self.auxiliary_params = auxiliary_params
+        self.auxiliary_params = self.get_auxiliary_params(model, args, VOCAB_SIZE)
         set_current_logger(self)
->>>>>>> 1c94b805
 
     @abstractmethod
     def flush_if_necessary(self):
@@ -58,7 +51,7 @@
     ):
         raise NotImplementedError()
 
-    def set_auxiliary_params(self, model, args, VOCAB_SIZE):
+    def get_auxiliary_params(self, model, args, VOCAB_SIZE):
         parameter_count = count_parameters(model, args, VOCAB_SIZE)
         auxiliary_params = {}
         if args.x_flop:
