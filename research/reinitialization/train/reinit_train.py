import argparse
import secrets

import torch

from lizrd.core import misc, bert
from research.reinitialization.core import linears, linears_loss, linears_plusminus
from research.reinitialization.core import linears_recycle
from research.reinitialization.core.pruner import Pruner
from lizrd.train.train_utils import (
    get_model,
    get_processed_dataset,
    Trainer,
    RetrainTrainer,
)
from research.reinitialization.core.scheduler import DelayedConstScheduler
import os
from lizrd.support.logging import (
    get_logger,
    make_concise_datetime,
)

parser = argparse.ArgumentParser()

parser.add_argument("--testing_regular", action="store_true")
parser.add_argument("--testing_recycle", action="store_true")
parser.add_argument("--use_neptune", action="store_true")
parser.add_argument("--use_clearml", action="store_true")
parser.add_argument("--use_pruner", action="store_true")
parser.add_argument("--mixed_precision", action="store_true")
parser.add_argument("--x_flop", action="store_true")
parser.add_argument("--x_logarithmic", action="store_true")


parser.add_argument("--pruner_prob", type=float, default=None)
parser.add_argument("--pruner_n_steps", type=int, default=None)
parser.add_argument("--project_name", type=str)

parser.add_argument("--name", type=str, default="")
parser.add_argument("--pruner_delay", type=int, default=0)
parser.add_argument("--pruner_n_steps_retrain", type=int, default=None)
parser.add_argument("--ff_layer", type=str, default="regular")
parser.add_argument("--bias", type=str, default="none")
parser.add_argument("--trainer_type", type=str, default="regular")
parser.add_argument("--tags", nargs="*", type=str, default=None)
parser.add_argument("--ds_seed", type=int, default=42)
parser.add_argument("--eval_ds_seed", type=int, default=1984)
parser.add_argument("--retrain_ds_seed", type=int, default=1998)

parser.add_argument("--batch_size", type=int, default=64)
parser.add_argument("--cutoff", type=int, default=128)
parser.add_argument("--dmodel", type=int, default=256)
parser.add_argument("--dff", type=int, default=1024)
parser.add_argument("--n_blocks", type=int, default=4)
parser.add_argument("--heads", type=int, default=2)
parser.add_argument("--dhead", type=int, default=32)
parser.add_argument("--optimizer", type=str, default="adam")
parser.add_argument("--learning_rate", type=float, default=1e-3)
parser.add_argument("--mask_loss_weight", type=float, default=1.0)
parser.add_argument("--class_loss_weight", type=float, default=1.0)
parser.add_argument("--mask_percent", type=float, default=0.15)
parser.add_argument("--n_steps", type=int, default=100_001)
parser.add_argument("--n_steps_eval", type=int, default=100)
parser.add_argument("--n_steps_log", type=int, default=5_000)
parser.add_argument("--immunity", type=int, default=10)
parser.add_argument("--reinit_dist", type=str, default="init")
parser.add_argument("--num_workers", type=int, default=8)
parser.add_argument("--sep_dir_mag_magnitude_requires_grad", action="store_true")
parser.add_argument("--sep_dir_mag_small_grad", action="store_true")
parser.add_argument("--n_log_light_steps", type=int, default=100)
parser.add_argument("--n_log_heavy_steps", type=int, default=5000)
parser.add_argument("--log_acc_steps", type=int, default=100)
parser.add_argument("--retrain_warmup_steps", type=int, default=None)
parser.add_argument("--log_neuron_diff", action="store_true")
parser.add_argument("--log_neuron_diff_sample_size", type=int, default=1)
parser.add_argument("--log_neuron_diff_n_samples", type=int, default=100)
parser.add_argument("--neuron_diff_ds_seed", type=int, default=511)
parser.add_argument("--neuron_diff_batches", type=int, default=10)
parser.add_argument("--retrain_without_reinit", action="store_true")
parser.add_argument("--random_indexes", action="store_true")
parser.add_argument("--highest_magnitudes", action="store_true")
parser.add_argument("--auxiliary_loss_weight", default=0.0, type=float, required=False)

parser.add_argument("--iwd_reg_pow", type=float, required=False)
parser.add_argument("--iwd_midpoint_type", type=str, required=False)
parser.add_argument("--iwd_only_smaller_neurons", action="store_true")

parser.add_argument("--weight_decay", type=float, default=0.0)

args = parser.parse_args()

<<<<<<< HEAD
# useful predefined configs for debugging locally
if args.testing_regular:
    args.project_name = f"{os.getenv('USER')}/testing"
    args.ff_layer = "regular"
    args.cutoff = 32
    args.dmodel = 2
    args.dff = 4
    args.n_blocks = 2
    args.heads = 2
    args.tags = ["testing_regular"]
    args.n_steps = 100
    args.use_pruner = False
    args.batch_size = 2
elif args.testing_recycle:
    args.project_name = f"{os.getenv('USER')}/testing"
    args.use_clearml = True
    args.ff_layer = "retrain_recycle"
    args.cutoff = 32
    args.n_steps = 50
    args.use_clearml = True
    args.tags = ["testing_recycle"]
    args.use_pruner = True
    args.pruner_n_steps = 10
    args.pruner_prob = 0.1
    args.pruner_delay = 6
    args.pruner_n_steps_retrain = 10
    args.trainer_type = "retrain"
    args.n_log_heavy_steps = 40
    args.n_log_light_steps = 10
    args.n_steps_eval = 10
    args.batch_size = 8

=======
>>>>>>> 1c94b805
# basic validation of args
if args.use_pruner and (args.pruner_n_steps is None or args.pruner_prob is None):
    raise ValueError(
        "use_pruner set but pruner_n_steps or pruner_prob or pruner_delay not set"
    )
if args.trainer_type == "retrain" and args.pruner_n_steps_retrain is None:
    raise ValueError("trainer_type is retrain but pruner_n_steps_retrain not set")
if args.trainer_type == "retrain" and not args.use_pruner:
    raise ValueError("trainer_type is retrain but use_pruner not set")
if not args.use_pruner and (
    args.pruner_n_steps is not None
    or args.pruner_prob is not None
    or args.pruner_delay > 0
):
    raise ValueError(
        "use_pruner not set but pruner_n_steps or pruner_prob or pruner_delay set"
    )

print("BEGINNING OF FILE")
print("cuda available:")
print(torch.cuda.is_available())

# constants
VOCAB_SIZE = 30522  # BertTokenizer uses this many words
DEVICE = torch.device("cuda" if torch.cuda.is_available() else "cpu")

unique_timestamp = f"{make_concise_datetime()}{secrets.token_urlsafe(1)}"
modelpath = f"models/{unique_timestamp}"
os.makedirs(modelpath, exist_ok=True)

# set pruner if needed
if args.use_pruner and args.pruner_n_steps:
    pruner = Pruner()
    scheduler = DelayedConstScheduler(
        n_steps_prune=args.pruner_n_steps,
        prob=args.pruner_prob,
        delay=args.pruner_delay,
        n_steps_retrain=args.pruner_n_steps_retrain,
    )
else:
    pruner = None
    scheduler = None

print(pruner)
print(scheduler)
# set ff layer
if args.ff_layer == "regular":
<<<<<<< HEAD
    ff_layer_fun = lambda: bert.FeedForward(args.dmodel, args.dff)
=======
    ff_layer_fun = lambda: bert.FeedForward(args.dm, args.dff, bias=args.bias)
>>>>>>> 1c94b805
elif args.ff_layer == "unstruct_prune":
    ff_layer_fun = lambda: linears.UnstructPruneFF(args.dmodel, args.dff, pruner)
elif args.ff_layer == "struct_prune":
    ff_layer_fun = lambda: linears.StructPruneFF(args.dmodel, args.dff, pruner)
elif args.ff_layer == "unstruct_magnitude_prune":
    ff_layer_fun = lambda: linears.UnstructMagnitudePruneFF(
        args.dmodel, args.dff, pruner
    )
elif args.ff_layer == "struct_magnitude_prune":
    ff_layer_fun = lambda: linears.StructMagnitudePruneFF(args.dmodel, args.dff, pruner)
elif args.ff_layer == "unstruct_magnitude_recycle":
    ff_layer_fun = lambda: linears_recycle.UnstructMagnitudeRecycleFF(
        args.dmodel, args.dff, pruner
    )
elif args.ff_layer == "struct_magnitude_recycle":
    ff_layer_fun = lambda: linears_recycle.StructMagnitudeRecycleFF(
        args.dmodel, args.dff, pruner
    )
elif args.ff_layer == "retrain_recycle":
    ff_layer_fun = lambda: linears_recycle.RetrainRecycleFF(
        dmodel=args.dmodel,
        dff=args.dff,
        pruner=pruner,
        retrain_without_reinit=args.retrain_without_reinit,
        random_indexes=args.random_indexes,
        highest_magnitudes=args.highest_magnitudes,
    )
elif args.ff_layer == "struct_magnitude_recycle_with_immunity":
    ff_layer_fun = lambda: linears_recycle.StructMagnitudeRecycleImmunityFF(
        args.dmodel, args.dff, pruner, args.immunity, args.reinit_dist
    )
elif args.ff_layer == "masked_ff":
    ff_layer_fun = linears.MaskedFF
elif args.ff_layer == "separate_direction_magnitude_ff":
    ff_layer_fun = lambda: linears.SeparateDirectionMagnitudeFF(
        args.dm,
        args.dff,
        magnitude_requires_grad=args.sep_dir_mag_magnitude_requires_grad,
        small_grad=args.sep_dir_mag_small_grad,
        bias=args.bias,
    )
elif args.ff_layer == "log_ff":
<<<<<<< HEAD
    ff_layer_fun = lambda: linears.LogFF(args.dmodel, args.dff, pruner)
=======
    ff_layer_fun = lambda: linears.LogFF(args.dm, args.dff, pruner)
elif args.ff_layer == "plusminus_ff":
    ff_layer_fun = lambda: linears_plusminus.PlusMinusFF(args.dm, args.dff)
elif args.ff_layer == "inverse_wd":
    ff_layer_fun = lambda: linears_loss.InverseWeightDecayFF(
        dmodel=args.dm,
        dff=args.dff,
        pruner=pruner,
        only_smaller_neurons=args.iwd_only_smaller_neurons,
        reg_pow=args.iwd_reg_pow,
        midpoint_type=args.iwd_midpoint_type,
    )
>>>>>>> 1c94b805
else:
    raise ValueError(f"ff_layer {args.ff_layer} not recognized")

misc.print_available_gpus()
pdataset = get_processed_dataset(
    batch_size=args.batch_size,
    max_total_length=args.cutoff,
    mask_percent=args.mask_percent,
    device=DEVICE,
    num_workers=args.num_workers,
    seed=args.ds_seed,
)
eval_pdataset = get_processed_dataset(
    batch_size=args.batch_size,
    max_total_length=args.cutoff,
    mask_percent=args.mask_percent,
    device=DEVICE,
    num_workers=1,
    seed=args.eval_ds_seed,
)

model = get_model(
    max_length=args.cutoff,
    vocab_size=VOCAB_SIZE,
    ff_layer_fun=ff_layer_fun,
    dm=args.dmodel,
    n_blocks=args.n_blocks,
    device=DEVICE,
    attention_layer_fun=lambda: bert.Attention(
        args.dmodel, args.heads, dhead=args.dhead
    ),
)

logger = get_logger(args, model, VOCAB_SIZE)

# set optimizer
if args.optimizer == "adam":
    optimizer = torch.optim.Adam(
        model.parameters(), lr=args.learning_rate, weight_decay=args.weight_decay
    )
elif args.optimizer == "adamw":
    optimizer = torch.optim.AdamW(
        model.parameters(), lr=args.learning_rate, weight_decay=args.weight_decay
    )
elif args.optimizer == "sgd":
    optimizer = torch.optim.SGD(
        model.parameters(), lr=args.learning_rate, weight_decay=args.weight_decay
    )

# dataset for neuron diff
if args.log_neuron_diff:
    pdataset_neuron_diff = get_processed_dataset(
        batch_size=args.batch_size,
        max_total_length=args.cutoff,
        mask_percent=args.mask_percent,
        device=DEVICE,
        num_workers=args.num_workers,
        seed=args.neuron_diff_ds_seed,
    )
else:
    pdataset_neuron_diff = None

base_trainer_params = dict(
    model=model,
    optimizer=optimizer,
    pdataset=pdataset,
    pdataset_eval=eval_pdataset,
    batch_size=args.batch_size,
    vocab_size=VOCAB_SIZE,
    mask_percent=args.mask_percent,
    mask_loss_weight=args.mask_loss_weight,
    modelpath=modelpath,
    pruner=pruner,
    logger=logger,
    scheduler=scheduler,
    mixed_precision=args.mixed_precision,
    n_log_light_steps=args.n_log_light_steps,
    n_log_heavy_steps=args.n_log_heavy_steps,
    log_acc_steps=args.log_acc_steps,
    auxiliary_loss_weight=args.auxiliary_loss_weight,
    neuron_diff_dataset=pdataset_neuron_diff,
    neuron_diff_sample_size=args.log_neuron_diff_sample_size,
    neuron_diff_n_samples=args.log_neuron_diff_n_samples,
    neuron_diff_n_batches=args.neuron_diff_batches,
)

if args.trainer_type == "retrain":
    pdataset_retrain = get_processed_dataset(
        batch_size=args.batch_size,
        max_total_length=args.cutoff,
        mask_percent=args.mask_percent,
        device=DEVICE,
        num_workers=args.num_workers,
        seed=args.retrain_ds_seed,
    )
    trainer = RetrainTrainer(
        **base_trainer_params,
        pdataset_retrain=pdataset_retrain,
        retrain_warmup_steps=args.retrain_warmup_steps,
    )
elif args.trainer_type == "regular":
    trainer = Trainer(**base_trainer_params)
else:
    raise ValueError(f"trainer_type {args.trainer_type} not recognized")

trainer.train(args.n_steps, args.n_steps_eval)<|MERGE_RESOLUTION|>--- conflicted
+++ resolved
@@ -89,41 +89,6 @@
 
 args = parser.parse_args()
 
-<<<<<<< HEAD
-# useful predefined configs for debugging locally
-if args.testing_regular:
-    args.project_name = f"{os.getenv('USER')}/testing"
-    args.ff_layer = "regular"
-    args.cutoff = 32
-    args.dmodel = 2
-    args.dff = 4
-    args.n_blocks = 2
-    args.heads = 2
-    args.tags = ["testing_regular"]
-    args.n_steps = 100
-    args.use_pruner = False
-    args.batch_size = 2
-elif args.testing_recycle:
-    args.project_name = f"{os.getenv('USER')}/testing"
-    args.use_clearml = True
-    args.ff_layer = "retrain_recycle"
-    args.cutoff = 32
-    args.n_steps = 50
-    args.use_clearml = True
-    args.tags = ["testing_recycle"]
-    args.use_pruner = True
-    args.pruner_n_steps = 10
-    args.pruner_prob = 0.1
-    args.pruner_delay = 6
-    args.pruner_n_steps_retrain = 10
-    args.trainer_type = "retrain"
-    args.n_log_heavy_steps = 40
-    args.n_log_light_steps = 10
-    args.n_steps_eval = 10
-    args.batch_size = 8
-
-=======
->>>>>>> 1c94b805
 # basic validation of args
 if args.use_pruner and (args.pruner_n_steps is None or args.pruner_prob is None):
     raise ValueError(
@@ -171,11 +136,7 @@
 print(scheduler)
 # set ff layer
 if args.ff_layer == "regular":
-<<<<<<< HEAD
-    ff_layer_fun = lambda: bert.FeedForward(args.dmodel, args.dff)
-=======
     ff_layer_fun = lambda: bert.FeedForward(args.dm, args.dff, bias=args.bias)
->>>>>>> 1c94b805
 elif args.ff_layer == "unstruct_prune":
     ff_layer_fun = lambda: linears.UnstructPruneFF(args.dmodel, args.dff, pruner)
 elif args.ff_layer == "struct_prune":
@@ -218,9 +179,7 @@
         bias=args.bias,
     )
 elif args.ff_layer == "log_ff":
-<<<<<<< HEAD
-    ff_layer_fun = lambda: linears.LogFF(args.dmodel, args.dff, pruner)
-=======
+
     ff_layer_fun = lambda: linears.LogFF(args.dm, args.dff, pruner)
 elif args.ff_layer == "plusminus_ff":
     ff_layer_fun = lambda: linears_plusminus.PlusMinusFF(args.dm, args.dff)
@@ -233,7 +192,6 @@
         reg_pow=args.iwd_reg_pow,
         midpoint_type=args.iwd_midpoint_type,
     )
->>>>>>> 1c94b805
 else:
     raise ValueError(f"ff_layer {args.ff_layer} not recognized")
 
