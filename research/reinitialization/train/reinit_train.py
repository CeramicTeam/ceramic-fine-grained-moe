--- conflicted
+++ resolved
@@ -66,7 +66,6 @@
 parser.add_argument("--n_log_heavy_steps", type=int, default=5000)
 parser.add_argument("--log_acc_steps", type=int, default=100)
 parser.add_argument("--retrain_warmup_steps", type=int, default=None)
-<<<<<<< HEAD
 parser.add_argument("--log_neuron_diff", action="store_true")
 parser.add_argument("--log_neuron_diff_steps", type=int, default=1000)
 parser.add_argument("--log_neuron_diff_sample_size", type=int, default=1)
@@ -74,12 +73,10 @@
 parser.add_argument("--neuron_diff_ds_seed", type=int, default=511)
 parser.add_argument("--neuron_diff_batches", type=int, default=10)
 parser.add_argument("--testing_diff", action="store_true")
-=======
 parser.add_argument("--retrain_without_reinit", action="store_true")
 parser.add_argument("--random_indexes", action="store_true")
 parser.add_argument("--highest_magnitudes", action="store_true")
 parser.add_argument("--weight_decay", type=float, default=0.0)
->>>>>>> 38673ce4
 
 args = parser.parse_args()
 
@@ -350,17 +347,13 @@
         logger=logger,
         scheduler=scheduler,
         mixed_precision=args.mixed_precision,
-<<<<<<< HEAD
-        n_log_steps=args.n_log_steps,
+        log_acc_steps=args.log_acc_steps,
+        n_log_light_steps=args.n_log_light_steps,
+        n_log_heavy_steps=args.n_log_heavy_steps,
         neuron_diff_dataset=pdataset_neuron_diff,
         neuron_diff_steps=args.neuron_diff_steps,
         neuron_diff_sample_size=args.neuron_diff_sample_size,
         neuron_diff_n_samples=args.neuron_diff_n_samples,
-=======
-        log_acc_steps=args.log_acc_steps,
-        n_log_light_steps=args.n_log_light_steps,
-        n_log_heavy_steps=args.n_log_heavy_steps,
->>>>>>> 38673ce4
     )
 else:
     raise ValueError(f"trainer_type {args.trainer_type} not recognized")
