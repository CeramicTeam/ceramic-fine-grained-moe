import argparse
from typing import List, Optional

import torch
import datetime
from torch.utils.tensorboard import SummaryWriter
from clearml import Task

from lizrd.core import misc, bert
from research.reinitialization.core import linears
from research.reinitialization.core import linears_recycle
from research.reinitialization.core.pruner import Pruner
from lizrd.train.train_utils import (
    get_model,
    get_processed_dataset,
    Trainer,
    RetrainTrainer,
)
from research.reinitialization.core.scheduler import DelayedConstScheduler
import secrets
import os

parser = argparse.ArgumentParser()

parser.add_argument("--testing_regular", action="store_true")
parser.add_argument("--testing_recycle", action="store_true")
parser.add_argument("--use_clearml", action="store_true")
parser.add_argument("--use_pruner", action="store_true")
parser.add_argument("--mixed_precision", action="store_true", default=True)

parser.add_argument("--pruner_prob", type=float, default=None)
parser.add_argument("--pruner_n_steps", type=int, default=None)
parser.add_argument("--project_name", type=str)

parser.add_argument("--name", type=str, default="")
parser.add_argument("--pruner_delay", type=int, default=0)
parser.add_argument("--pruner_n_steps_retrain", type=int, default=None)
parser.add_argument("--ff_layer", type=str, default="regular")
parser.add_argument("--trainer_type", type=str, default="regular")
parser.add_argument("--tags", nargs="*", type=str, default=None)
parser.add_argument("--ds_seed", type=int, default=42)
parser.add_argument("--eval_ds_seed", type=int, default=1984)
parser.add_argument("--retrain_ds_seed", type=int, default=1998)

parser.add_argument("--batch_size", type=int, default=64)
parser.add_argument("--cutoff", type=int, default=128)
parser.add_argument("--dm", type=int, default=256)
parser.add_argument("--dff", type=int, default=1024)
parser.add_argument("--n_blocks", type=int, default=4)
parser.add_argument("--heads", type=int, default=2)
parser.add_argument("--dhead", type=int, default=32)
parser.add_argument("--optimizer", type=str, default="adam")
parser.add_argument("--learning_rate", type=float, default=8e-4)
parser.add_argument("--mask_loss_weight", type=float, default=1.0)
parser.add_argument("--class_loss_weight", type=float, default=1.0)
parser.add_argument("--mask_percent", type=float, default=0.15)
parser.add_argument("--n_steps", type=int, default=100_001)
parser.add_argument("--n_steps_eval", type=int, default=100)
parser.add_argument("--n_steps_log", type=int, default=5_000)
parser.add_argument("--immunity", type=int, default=10)
parser.add_argument("--reinit_dist", type=str, default="init")
parser.add_argument("--num_workers", type=int, default=8)
parser.add_argument("--n_log_light_steps", type=int, default=100)
parser.add_argument("--n_log_heavy_steps", type=int, default=5000)
parser.add_argument("--log_acc_steps", type=int, default=100)
parser.add_argument("--retrain_warmup_steps", type=int, default=None)
parser.add_argument("--retrain_without_reinit", action="store_true")
parser.add_argument("--random_indexes", action="store_true")
parser.add_argument("--highest_magnitudes", action="store_true")

args = parser.parse_args()

# useful predefined configs for debugging locally
if args.testing_regular:
    args.project_name = f"{os.getenv('USER')}/testing"
    args.ff_layer = "regular"
    args.cutoff = 32
    args.dm = 2
    args.dff = 4
    args.n_blocks = 2
    args.heads = 2
    args.tags = ["testing_regular"]
    args.n_steps = 100
    args.use_pruner = False
    args.batch_size = 2
elif args.testing_recycle:
    args.project_name = f"{os.getenv('USER')}/testing"
    args.use_clearml = True
    args.ff_layer = "retrain_recycle"
    args.cutoff = 32
    args.n_steps = 50
    args.use_clearml = True
    args.tags = ["testing_recycle"]
    args.use_pruner = True
    args.pruner_n_steps = 10
    args.pruner_prob = 0.1
    args.pruner_delay = 6
    args.pruner_n_steps_retrain = 10
    args.trainer_type = "retrain"
    args.n_log_heavy_steps = 40
    args.n_log_light_steps = 10
    args.n_steps_eval = 10
    args.batch_size = 8

# basic validation of args
if args.use_pruner and (args.pruner_n_steps is None or args.pruner_prob is None):
    raise ValueError(
        "use_pruner set but pruner_n_steps or pruner_prob or pruner_delay not set"
    )
if args.trainer_type == "retrain" and args.pruner_n_steps_retrain is None:
    raise ValueError("trainer_type is retrain but pruner_n_steps_retrain not set")
if args.trainer_type == "retrain" and not args.use_pruner:
    raise ValueError("trainer_type is retrain but use_pruner not set")
if not args.use_pruner and (
    args.pruner_n_steps is not None
    or args.pruner_prob is not None
    or args.pruner_delay > 0
):
    raise ValueError(
        "use_pruner not set but pruner_n_steps or pruner_prob or pruner_delay set"
    )

print("BEGINNING OF FILE")
print("cuda available:")
print(torch.cuda.is_available())

# constants
VOCAB_SIZE = 30522  # BertTokenizer uses this many words
DEVICE = torch.device("cuda" if torch.cuda.is_available() else "cpu")


def tags_to_name(tags: Optional[List[str]]) -> str:
    return "_".join(tags) if tags else ""


def make_concise_datetime() -> str:
    now = datetime.datetime.now()
    return str(now.year)[-2:] + "_" + now.strftime("%m-%d_%H:%M:%S")


timestamp = make_concise_datetime()
unique_timestamp = f"{timestamp}{secrets.token_urlsafe(1)}"

if args.use_clearml:
    task = Task.init(
        project_name=args.project_name,
        task_name=f"{args.name} {tags_to_name(args.tags)} {unique_timestamp}",
    )
    task.connect(vars(args))
    if args.tags:
        task.add_tags(args.tags)

modelpath = f"runs/wikibooktest/{unique_timestamp}"
writer = SummaryWriter(log_dir=modelpath)

# set pruner if needed
if args.use_pruner and args.pruner_n_steps:
    pruner = Pruner()
    scheduler = DelayedConstScheduler(
        n_steps_prune=args.pruner_n_steps,
        prob=args.pruner_prob,
        delay=args.pruner_delay,
        n_steps_retrain=args.pruner_n_steps_retrain,
    )
else:
    pruner = None
    scheduler = None

print(pruner)
print(scheduler)
# set ff layer
if args.ff_layer == "regular":
    ff_layer_fun = lambda: bert.FeedForward(args.dm, args.dff)
elif args.ff_layer == "unstruct_prune":
    ff_layer_fun = lambda: linears.UnstructPruneFF(args.dm, args.dff, pruner)
elif args.ff_layer == "struct_prune":
    ff_layer_fun = lambda: linears.StructPruneFF(args.dm, args.dff, pruner)
elif args.ff_layer == "unstruct_magnitude_prune":
    ff_layer_fun = lambda: linears.UnstructMagnitudePruneFF(args.dm, args.dff, pruner)
elif args.ff_layer == "struct_magnitude_prune":
    ff_layer_fun = lambda: linears.StructMagnitudePruneFF(args.dm, args.dff, pruner)
elif args.ff_layer == "unstruct_magnitude_recycle":
    ff_layer_fun = lambda: linears_recycle.UnstructMagnitudeRecycleFF(
        args.dm, args.dff, pruner
    )
elif args.ff_layer == "struct_magnitude_recycle":
    ff_layer_fun = lambda: linears_recycle.StructMagnitudeRecycleFF(
        args.dm, args.dff, pruner
    )
elif args.ff_layer == "retrain_recycle":
    ff_layer_fun = lambda: linears_recycle.RetrainRecycleFF(
<<<<<<< HEAD
        args.dm,
        args.dff,
        pruner,
        args.retrain_without_reinit,
        args.random_indexes,
        args.highest_magnitudes,
=======
        dmodel=args.dm,
        dff=args.dff,
        pruner=pruner,
        retrain_without_reinit=args.retrain_without_reinit,
        random_indexes=args.random_indexes,
>>>>>>> ddd4b5da
    )
elif args.ff_layer == "struct_magnitude_recycle_with_immunity":
    ff_layer_fun = lambda: linears_recycle.StructMagnitudeRecycleImmunityFF(
        args.dm, args.dff, pruner, args.immunity, args.reinit_dist
    )
elif args.ff_layer == "masked_ff":
    ff_layer_fun = linears.MaskedFF
elif args.ff_layer == "log_ff":
    ff_layer_fun = lambda: linears.LogFF(args.dm, args.dff, pruner)
else:
    raise ValueError(f"ff_layer {args.ff_layer} not recognized")

misc.print_available_gpus()
pdataset = get_processed_dataset(
    batch_size=args.batch_size,
    max_total_length=args.cutoff,
    mask_percent=args.mask_percent,
    device=DEVICE,
    num_workers=args.num_workers,
    seed=args.ds_seed,
)
eval_pdataset = get_processed_dataset(
    batch_size=args.batch_size,
    max_total_length=args.cutoff,
    mask_percent=args.mask_percent,
    device=DEVICE,
    num_workers=1,
    seed=args.eval_ds_seed,
)

model = get_model(
    max_length=args.cutoff,
    vocab_size=VOCAB_SIZE,
    ff_layer_fun=ff_layer_fun,
    dm=args.dm,
    n_blocks=args.n_blocks,
    device=DEVICE,
    attention_layer_fun=lambda: bert.Attention(args.dm, args.heads, dhead=args.dhead),
)

# set optimizer
if args.optimizer == "adam":
    optimizer = torch.optim.Adam(model.parameters(), lr=args.learning_rate)
elif args.optimizer == "sgd":
    optimizer = torch.optim.SGD(model.parameters(), lr=args.learning_rate)

if args.trainer_type == "retrain":
    pdataset_retrain = get_processed_dataset(
        batch_size=args.batch_size,
        max_total_length=args.cutoff,
        mask_percent=args.mask_percent,
        device=DEVICE,
        num_workers=args.num_workers,
        seed=args.retrain_ds_seed,
    )
    trainer = RetrainTrainer(
        model=model,
        optimizer=optimizer,
        pdataset=pdataset,
        pdataset_eval=eval_pdataset,
        batch_size=args.batch_size,
        vocab_size=VOCAB_SIZE,
        mask_percent=args.mask_percent,
        mask_loss_weight=args.mask_loss_weight,
        modelpath=modelpath,
        pruner=pruner,
        writer=writer,
        scheduler=scheduler,
        mixed_precision=args.mixed_precision,
        n_log_light_steps=args.n_log_light_steps,
        n_log_heavy_steps=args.n_log_heavy_steps,
        log_acc_steps=args.log_acc_steps,
        pdataset_retrain=pdataset_retrain,
        retrain_warmup_steps=args.retrain_warmup_steps,
    )
elif args.trainer_type == "regular":
    trainer = Trainer(
        model=model,
        optimizer=optimizer,
        pdataset=pdataset,
        pdataset_eval=eval_pdataset,
        batch_size=args.batch_size,
        vocab_size=VOCAB_SIZE,
        mask_percent=args.mask_percent,
        mask_loss_weight=args.mask_loss_weight,
        modelpath=modelpath,
        pruner=pruner,
        writer=writer,
        scheduler=scheduler,
        mixed_precision=args.mixed_precision,
        log_acc_steps=args.log_acc_steps,
        n_log_light_steps=args.n_log_light_steps,
        n_log_heavy_steps=args.n_log_heavy_steps,
    )
else:
    raise ValueError(f"trainer_type {args.trainer_type} not recognized")

trainer.train(args.n_steps, args.n_steps_eval)<|MERGE_RESOLUTION|>--- conflicted
+++ resolved
@@ -189,20 +189,12 @@
     )
 elif args.ff_layer == "retrain_recycle":
     ff_layer_fun = lambda: linears_recycle.RetrainRecycleFF(
-<<<<<<< HEAD
-        args.dm,
-        args.dff,
-        pruner,
-        args.retrain_without_reinit,
-        args.random_indexes,
-        args.highest_magnitudes,
-=======
         dmodel=args.dm,
         dff=args.dff,
         pruner=pruner,
         retrain_without_reinit=args.retrain_without_reinit,
         random_indexes=args.random_indexes,
->>>>>>> ddd4b5da
+        highest_magnitudes=args.highest_magnitudes,
     )
 elif args.ff_layer == "struct_magnitude_recycle_with_immunity":
     ff_layer_fun = lambda: linears_recycle.StructMagnitudeRecycleImmunityFF(
