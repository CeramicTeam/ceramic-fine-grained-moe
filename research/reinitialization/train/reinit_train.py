--- conflicted
+++ resolved
@@ -34,10 +34,7 @@
 parser.add_argument("--project_name", type=str)
 
 parser.add_argument("--ff_layer", type=str, default="regular")
-<<<<<<< HEAD
 parser.add_argument("--optimizer", type=str, default="adam")
-=======
->>>>>>> 164bc31e
 parser.add_argument("--learning_rate", type=float, default=8e-4)
 parser.add_argument("--mask_loss_weight", type=float, default=1.0)
 parser.add_argument("--class_loss_weight", type=float, default=1.0)
@@ -78,11 +75,7 @@
         pruner, args.pruner_n_steps, args.pruner_prob, args.pruner_delay
     )
 else:
-<<<<<<< HEAD
     scheduler = None
-=======
-    pruner = None
->>>>>>> 164bc31e
 
 # set ff layer
 if args.ff_layer == "regular":
