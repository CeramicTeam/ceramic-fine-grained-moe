from matplotlib.pyplot import scatter
import torch
import torch.nn as nn
import torch.nn.functional as F

from lizrd.core import misc
from lizrd.support import ash
from research.reinitialization.core.pruner import Pruner
import plotly_express as px
from clearml import Logger
import numpy as np


def mask_by_score(
    mask: torch.Tensor, scores: torch.Tensor, n_to_mask: int
) -> torch.Tensor:
    """`n_to_mask` `mask` entries with the lowest `scores` will be pruned."""
    assert mask.shape == scores.shape

    mask = torch.clone(mask).detach()
    scores = torch.clone(scores).detach()

    # Determine indices of least important elements
    scores[mask == 0] = torch.inf

    topk = torch.topk(torch.abs(scores).view(-1), n_to_mask, largest=False)

    mask.view(-1)[topk.indices] = 0
    return mask


def create_mask(size: torch.Size) -> torch.nn.parameter.Parameter:
    mask = nn.parameter.Parameter(torch.ones(size), requires_grad=False)
    return mask


@ash.check("... inp -> ... out")
class PruneLinear(misc.Linear):
    """Linear layer with pruning"""

    def __init__(self, d_in, d_out, **kwargs):
        super().__init__(d_in, d_out, **kwargs)
        self.mask = create_mask(self.weight.shape)

    def forward(self, x: torch.Tensor) -> torch.Tensor:
        A = self.weight * self.mask
        res = misc.einsum("... i, o i -> ... o", x, A) + self.bias
        return res

    def prune(self, prob: float):
        self.mask.data = mask_by_score(
            self.mask, torch.rand_like(self.mask), round(self.mask.numel() * prob)
        )


@ash.check("... d -> ... d")
class UnstructPruneFF(nn.Module):
    def __init__(self, dmodel: int, dff: int, pruner: Pruner):
        super().__init__()
        self.lin1 = PruneLinear(dmodel, dff)
        self.lin2 = PruneLinear(dff, dmodel)
        pruner.register(self.lin1)
        pruner.register(self.lin2)

    def forward(self, x: torch.Tensor) -> torch.Tensor:
        x = self.lin1(x)
        x = F.relu(x)
        x = self.lin2(x)
        return x


@ash.check("... d -> ... d")
class StructPruneFF(nn.Module):
    def __init__(self, dmodel: int, dff: int, pruner: Pruner):
        super().__init__()
        self.lin1 = nn.Linear(dmodel, dff)
        self.lin2 = nn.Linear(dff, dmodel)
        self.mask = create_mask(torch.Size([dff]))
        pruner.register(self)

    def forward(self, x: torch.Tensor) -> torch.Tensor:
        x = self.lin1(x)
        x = misc.einsum("... i, i -> ... i", x, self.mask)
        x = F.relu(x)
        x = self.lin2(x)
        return x

    def prune(self, prob: float):
        self.mask.data = mask_by_score(
            self.mask, torch.rand_like(self.mask), round(self.mask.numel() * prob)
        )


<<<<<<< HEAD
def prepare_tensor_for_logging(x, sample_size=2500):
    """Prepare tensor or tensors for logging by sampling it to a maximum of `sample_size` elements.
    Default sample size = 2500 is selected because (experimentally) this works with ClearML plotting"""
    if not isinstance(x, list):
        x = [x]
        was_list = False
    else:
        was_list = True

    num_elems = x[0].numel()
    x = [t.detach().view(-1).cpu().numpy() for t in x]

    if num_elems <= sample_size:
        return x if was_list else x[0]

    random_indices = np.random.choice(num_elems, sample_size, replace=False)
    return [t[random_indices] for t in x] if was_list else x[0][random_indices]


import plotly


def log_to_clearml(
    figure: plotly.graph_objs._figure.Figure, title: str, series: str, iteration: int
):
    """Utility function for loggin to plotly. Creates plots and scalars from plotly figures."""
    logger = Logger.current_logger()
    if isinstance(figure.data[0], plotly.graph_objs._scatter.Scatter):
        x = figure.data[0].x
        y = figure.data[0].y
        pearson_correlation = np.corrcoef(x, y)[0, 1]
        logger.report_scalar(
            title=title,
            series=series + " pearson correlation",
            value=pearson_correlation,
            iteration=iteration,
        )
        logger.report_plotly(
            title=title,
            series=series,
            figure=figure,
            iteration=iteration,
        )
    elif isinstance(figure.data[0], plotly.graph_objs._histogram.Histogram):
        mean = figure.data[0].x.mean()
        std = figure.data[0].x.std()
        logger.report_scalar(
            title=title, series=series + " mean", value=mean, iteration=iteration
        )
        logger.report_scalar(
            title=title, series=series + " std", value=std, iteration=iteration
        )
        logger.report_plotly(
            title=title,
            series=series,
            figure=figure,
            iteration=iteration,
        )
    else:
        logger.report_plotly(
            title=title,
            series=series,
            figure=figure,
            iteration=iteration,
        )


@ash.check("... d -> ... d")
class LogFF(nn.Module):
    def __init__(self, dmodel: int, dff: int, pruner: Pruner):
        super().__init__()
        self.lin1 = misc.Linear(dmodel, dff)
        self.lin2 = misc.Linear(dff, dmodel)
        self.initial_weight1 = torch.clone(self.lin1.weight).detach()
        self.initial_weight2 = torch.clone(self.lin2.weight).detach()
        self.reinforcement_count1 = nn.parameter.Parameter(
            torch.zeros(
                size=self.lin1.weight.shape, dtype=int, device=self.lin1.weight.device
            ),
            requires_grad=False,
        )
        self.reinforcement_count2 = nn.parameter.Parameter(
            torch.zeros(
                size=self.lin2.weight.shape, dtype=int, device=self.lin2.weight.device
            ),
            requires_grad=False,
        )

        self.initial_magnitudes = self.get_neurons_magnitudes()

        pruner.register(self)
        self.pruner = pruner

    def forward(self, x: torch.Tensor) -> torch.Tensor:
        x = self.lin1(x)
        x = F.relu(x)
        x = self.lin2(x)
        return x

    def log_reinforcement_ratio(self, layer_name, step, ratio1, ratio2):
        logger = Logger.current_logger()
        logger.report_scalar(
            title=f"{layer_name} weight reinforcement ratio",
            series="lin1",
            value=ratio1,
            iteration=step,
        )
        logger.report_scalar(
            title=f"{layer_name} weight reinforcement ratio",
            series="lin2",
            value=ratio2,
            iteration=step,
        )

    def log_reinforcement_count_plot(self, layer_name, step):
        w1, rc1, w2, rc2 = prepare_tensor_for_logging(
            [
                self.lin1.weight,
                self.reinforcement_count1,
                self.lin2.weight,
                self.reinforcement_count2,
            ]
        )
        fig1 = px.histogram(prepare_tensor_for_logging(self.reinforcement_count1))
        fig2 = px.histogram(prepare_tensor_for_logging(self.reinforcement_count2))
        log_to_clearml(
            figure=fig1,
            title=f"{layer_name} total reinforcement count",
            series="lin1",
            iteration=step,
        )
        log_to_clearml(
            figure=fig2,
            title=f"{layer_name} total reinforcement count",
            series="lin2",
            iteration=step,
        )

    def after_backprop(self, layer_name, step):
        with torch.no_grad():
            diff1 = self.lin1.weight.grad * self.lin1.weight <= 0
            diff1_ratio = diff1.sum().item() / diff1.numel()
            self.reinforcement_count1 += diff1
            diff2 = self.lin2.weight.grad * self.lin2.weight <= 0
            diff2_ratio = diff2.sum().item() / diff2.numel()
            self.reinforcement_count2 += diff2
        self.log_reinforcement_ratio(layer_name, step, diff1_ratio, diff2_ratio)

    def get_neurons_grads_magnitudes(self):
        with torch.no_grad():
            grads1 = misc.einsum("i o -> i", self.lin1.weight.grad**2)
            grads2 = misc.einsum("o i -> i", self.lin2.weight.grad**2)
            magnitudes = grads1 * grads2
            return magnitudes

    def get_neurons_magnitudes(self):
        with torch.no_grad():
            weights1 = misc.einsum("i o -> i", self.lin1.weight**2)
            weights2 = misc.einsum("o i -> i", self.lin2.weight**2)
            magnitudes = weights1 * weights2
            return magnitudes

    def log_weights(self, layer_name, step):
        fig1 = px.histogram(prepare_tensor_for_logging(self.lin1.weight))
        fig2 = px.histogram(prepare_tensor_for_logging(self.lin2.weight))
        log_to_clearml(
            title=f"{layer_name} weight",
            series="lin1",
            figure=fig1,
            iteration=step,
        )
        log_to_clearml(
            title=f"{layer_name} weight",
            series="lin2",
            figure=fig2,
            iteration=step,
        )

    def log_weights_grads(self, layer_name, step):
        fig1 = px.histogram(prepare_tensor_for_logging(self.lin1.weight.grad))
        fig2 = px.histogram(prepare_tensor_for_logging(self.lin2.weight.grad))
        log_to_clearml(
            title=f"{layer_name} weight grad",
            series="lin1",
            figure=fig1,
            iteration=step,
        )
        log_to_clearml(
            title=f"{layer_name} weight grad",
            series="lin2",
            figure=fig2,
            iteration=step,
        )

    def log_neurons_magnitudes(self, layer_name, step) -> None:
        magnitudes = self.get_neurons_magnitudes()
        fig = px.histogram(prepare_tensor_for_logging(magnitudes))
        log_to_clearml(
            title=f"{layer_name} neuron magnitude",
            series="magnitude",
            figure=fig,
            iteration=step,
        )

    def log_movement_weights(self, layer_name, step, p=0.01) -> None:
        movement1 = self.lin1.weight.cpu() - self.initial_weight1.cpu()
        movement2 = self.lin2.weight.cpu() - self.initial_weight2.cpu()
        mov1, mov2, w1, w2, in1, in2 = prepare_tensor_for_logging(
            [
                movement1,
                movement2,
                self.lin1.weight,
                self.lin2.weight,
                self.initial_weight1,
                self.initial_weight2,
            ]
        )
        fig1 = px.scatter(x=in1, y=mov1)
        fig2 = px.scatter(x=in2, y=mov2)
        fig3 = px.scatter(x=in1, y=w1)
        fig4 = px.scatter(x=in2, y=w2)
        log_to_clearml(
            title=f"{layer_name} weight movement",
            series="lin1 (x - initial weight, y - overall movement)",
            figure=fig1,
            iteration=step,
        )
        log_to_clearml(
            title=f"{layer_name} weight movement",
            series="lin2 (x - initial weight, y - overall movement)",
            figure=fig2,
            iteration=step,
        )
        log_to_clearml(
            title=f"{layer_name} weight movement",
            series="lin1 (x - initial weight, y - current weight)",
            figure=fig3,
            iteration=step,
        )
        log_to_clearml(
            title=f"{layer_name} weight movement",
            series="lin2 (x - initial weight, y - current weight)",
            figure=fig4,
            iteration=step,
        )

    def log_movement_weights_grads(self, layer_name, step) -> None:
        movement1 = self.lin1.weight.cpu() - self.initial_weight1.cpu()
        movement2 = self.lin2.weight.cpu() - self.initial_weight2.cpu()
        g1, g2, m1, m2 = prepare_tensor_for_logging(
            [self.lin1.weight.grad, self.lin2.weight.grad, movement1, movement2]
        )
        fig1 = px.scatter(x=g1, y=m1)
        fig2 = px.scatter(x=g2, y=m2)
        log_to_clearml(
            title=f"{layer_name} weight grad movement",
            series="lin1 (x - current weight grad, y - overall movement)",
            figure=fig1,
            iteration=step,
        )
        log_to_clearml(
            title=f"{layer_name} weight grad movement",
            series="lin2 (x - current weight grad, y - overall movement)",
            figure=fig2,
            iteration=step,
        )

    def log_magnitude_movement_neurons(self, layer_name, step) -> None:
        mags = self.get_neurons_magnitudes()
        movement = mags.cpu() - self.initial_magnitudes.cpu()
        mags, movement, initial_magnitudes = prepare_tensor_for_logging(
            [mags, movement, self.initial_magnitudes]
        )
        fig1 = px.scatter(
            x=initial_magnitudes,
            y=movement,
        )
        fig2 = px.scatter(x=mags, y=movement)
        fig3 = px.scatter(x=mags, y=initial_magnitudes)
        log_to_clearml(
            title=f"{layer_name} neuron magnitude movement",
            series="x - initial magnitudes, y - movement of magnitude",
            figure=fig1,
            iteration=step,
        )
        log_to_clearml(
            title=f"{layer_name} neuron magnitude movement",
            series="x - current magnitudes, y - movement of magnitude",
            figure=fig2,
            iteration=step,
        )
        log_to_clearml(
            title=f"{layer_name} neuron magnitude movement",
            series="x - current magnitudes, y - initial magnitudes",
            figure=fig3,
            iteration=step,
        )

    def log_grad_magnitude_neurons(self, layer_name, step) -> None:
        mags = self.get_neurons_magnitudes()
        grads = self.get_neurons_grads_magnitudes()
        mags, grads, initial_magnitudes = prepare_tensor_for_logging(
            [mags, grads, self.initial_magnitudes]
        )
        fig1 = px.scatter(x=initial_magnitudes, y=grads)
        fig2 = px.scatter(x=mags, y=grads)
        fig3 = px.histogram(grads)
        log_to_clearml(
            title=f"{layer_name} neuron grad magnitude",
            series="x - initial magnitude, y - grad",
            figure=fig1,
            iteration=step,
        )
        log_to_clearml(
            title=f"{layer_name} neuron grad magnitude",
            series="x - current magnitude, y - grad",
            figure=fig2,
            iteration=step,
        )
        log_to_clearml(
            title=f"{layer_name} neuron grad magnitude",
            series="current grad magnitudes",
            figure=fig3,
            iteration=step,
        )

    def log_grad_similar_to_dir(self, layer_name, step) -> None:
        """Measures how often the direction of the gradient is similar to the direction the neuron it pointing towards"""
        grad_good_1 = ((self.lin1.weight * self.lin1.weight.grad) < 0) * 1.0
        grad_good_2 = ((self.lin2.weight * self.lin2.weight.grad) < 0) * 1.0
        grad_good_neuron = misc.einsum("i o -> i", grad_good_1) + misc.einsum(
            "o i -> i", grad_good_2
        )
        mags = self.get_neurons_magnitudes()
        grad_good_1, grad_good_2 = prepare_tensor_for_logging(
            [grad_good_1, grad_good_2]
        )
        fig1 = px.histogram(grad_good_1)
        fig2 = px.histogram(grad_good_2)
        mags, grad_good_neuron = prepare_tensor_for_logging([mags, grad_good_neuron])
        fig3 = px.scatter(x=mags, y=grad_good_neuron)
        log_to_clearml(
            title=f"{layer_name} direction",
            series="lin1 (sign of weight == -sign of grad)",
            figure=fig1,
            iteration=step,
        )
        log_to_clearml(
            title=f"{layer_name} direction",
            series="lin2 (sign of weight == -sign of grad)",
            figure=fig2,
            iteration=step,
        )
        log_to_clearml(
            title=f"{layer_name} direction",
            series="neuron x - magnitude, y - (sign of weight == -sign of grad)",
            figure=fig3,
            iteration=step,
        )

    def log_grad_cosine_similarity(self, layer_name, step):
        # x - weight, y - cosine similarity
        # cosine similarity histogram

        neuron_weights = self.get_neurons_magnitudes()

        norms_weights1 = torch.sqrt(misc.einsum("i o -> i", self.lin1.weight**2))
        norms_grads1 = torch.sqrt(misc.einsum("i o -> i", self.lin1.weight.grad**2))
        similarity1 = misc.einsum(
            "i o -> i", self.lin1.weight * self.lin1.weight.grad
        ) / (norms_grads1 * norms_weights1)

        norms_weights2 = torch.sqrt(misc.einsum("o i -> i", self.lin2.weight**2))
        norms_grads2 = torch.sqrt(misc.einsum("o i -> i", self.lin2.weight.grad**2))
        similarity2 = misc.einsum(
            "o i -> i", self.lin2.weight * self.lin2.weight.grad
        ) / (norms_grads2 * norms_weights2)

        fig1 = px.histogram(prepare_tensor_for_logging(similarity1))
        fig2 = px.histogram(prepare_tensor_for_logging(similarity2))
        fig3 = px.scatter(
            x=prepare_tensor_for_logging(neuron_weights),
            y=prepare_tensor_for_logging(similarity1 + similarity2),
        )

        log_to_clearml(
            title=f"{layer_name} cosine similarity",
            series="lin1",
            figure=fig1,
            iteration=step,
        )
        log_to_clearml(
            title=f"{layer_name} cosine similarity",
            series="lin2",
            figure=fig2,
            iteration=step,
        )
        log_to_clearml(
            title=f"{layer_name} cosine similarity",
            series="neuron x - magnitude, y - cosine similarity (sum between lin1 and lin2)",
            figure=fig3,
            iteration=step,
        )

    def prune(self, *args, **kwargs):
        pass

    def log(self, layer_name, step):
        logger = Logger.current_logger()

        def flush():
            logger.flush(wait=True)

        with torch.no_grad():
            self.log_neurons_magnitudes(layer_name, step)
            flush()

            self.log_weights(layer_name, step)
            flush()

            self.log_movement_weights(layer_name, step)
            flush()

            self.log_magnitude_movement_neurons(layer_name, step)
            flush()

            self.log_grad_similar_to_dir(layer_name, step)
            flush()

            self.log_grad_magnitude_neurons(layer_name, step)
            flush()

            self.log_weights_grads(layer_name, step)
            flush()

            self.log_movement_weights_grads(layer_name, step)
            flush()

            self.log_reinforcement_count_plot(layer_name, step)
            flush()

            self.log_grad_cosine_similarity(layer_name, step)
            flush()

=======
class LogFF(nn.Module):
    def log(self, layer_name: str, step: int):
        pass

>>>>>>> cb263ed5

class MagnitudePruneLinear(misc.Linear):
    """Linear layer with magnitude pruning"""

    def __init__(self, d_in, d_out, **kwargs):
        super().__init__(d_in, d_out, **kwargs)
        self.mask = create_mask(self.weight.shape)

    def forward(self, x: torch.Tensor) -> torch.Tensor:
        A = self.weight * self.mask
        res = misc.einsum("... i, o i -> ... o", x, A) + self.bias
        return res

    def prune(self, prob: float):
        self.mask.data = mask_by_score(
            self.mask, self.weight, round(self.mask.numel() * prob)
        )


@ash.check("... d -> ... d")
class UnstructMagnitudePruneFF(nn.Module):
    def __init__(self, dmodel: int, dff: int, pruner: Pruner):
        super().__init__()
        self.lin1 = MagnitudePruneLinear(dmodel, dff)
        self.lin2 = MagnitudePruneLinear(dff, dmodel)
        pruner.register(self.lin1)
        pruner.register(self.lin2)

    def forward(self, x: torch.Tensor) -> torch.Tensor:
        x = self.lin1(x)
        x = F.relu(x)
        x = self.lin2(x)
        return x


@ash.check("... d -> ... d")
class StructMagnitudePruneFF(nn.Module):
    def __init__(self, dmodel: int, dff: int, pruner: Pruner):
        super().__init__()
        self.lin1 = nn.Linear(dmodel, dff)
        self.lin2 = nn.Linear(dff, dmodel)
        self.mask = create_mask(torch.Size([dff]))
        pruner.register(self)

    def forward(self, x: torch.Tensor) -> torch.Tensor:
        x = self.lin1(x)
        x = misc.einsum("... i, i -> ... i", x, self.mask)
        x = F.relu(x)
        x = self.lin2(x)
        return x

    def prune(self, prob: float):
        weights1 = misc.einsum("i o -> i", self.lin1.weight**2)
        weights2 = misc.einsum("o i -> i", self.lin2.weight**2)
        scores = weights1 * weights2
        self.mask.data = mask_by_score(
            self.mask, scores, round(self.mask.numel() * prob)
        )


@ash.check("... d -> ... d")
class MaskedFF(nn.Module):
    """Fully masked Feed-Forward layer"""

    def forward(self, x: torch.Tensor) -> torch.Tensor:
        return torch.zeros_like(x)<|MERGE_RESOLUTION|>--- conflicted
+++ resolved
@@ -1,4 +1,3 @@
-from matplotlib.pyplot import scatter
 import torch
 import torch.nn as nn
 import torch.nn.functional as F
@@ -9,6 +8,7 @@
 import plotly_express as px
 from clearml import Logger
 import numpy as np
+import plotly
 
 
 def mask_by_score(
@@ -91,7 +91,6 @@
         )
 
 
-<<<<<<< HEAD
 def prepare_tensor_for_logging(x, sample_size=2500):
     """Prepare tensor or tensors for logging by sampling it to a maximum of `sample_size` elements.
     Default sample size = 2500 is selected because (experimentally) this works with ClearML plotting"""
@@ -109,9 +108,6 @@
 
     random_indices = np.random.choice(num_elems, sample_size, replace=False)
     return [t[random_indices] for t in x] if was_list else x[0][random_indices]
-
-
-import plotly
 
 
 def log_to_clearml(
@@ -167,17 +163,11 @@
         self.lin2 = misc.Linear(dff, dmodel)
         self.initial_weight1 = torch.clone(self.lin1.weight).detach()
         self.initial_weight2 = torch.clone(self.lin2.weight).detach()
-        self.reinforcement_count1 = nn.parameter.Parameter(
-            torch.zeros(
-                size=self.lin1.weight.shape, dtype=int, device=self.lin1.weight.device
-            ),
-            requires_grad=False,
-        )
-        self.reinforcement_count2 = nn.parameter.Parameter(
-            torch.zeros(
-                size=self.lin2.weight.shape, dtype=int, device=self.lin2.weight.device
-            ),
-            requires_grad=False,
+        self.register_buffer(
+            "reinforcement_count1", torch.zeros(size=self.lin1.weight.shape, dtype=int)
+        )
+        self.register_buffer(
+            "reinforcement_count2", torch.zeros(size=self.lin2.weight.shape, dtype=int)
         )
 
         self.initial_magnitudes = self.get_neurons_magnitudes()
@@ -536,12 +526,6 @@
             self.log_grad_cosine_similarity(layer_name, step)
             flush()
 
-=======
-class LogFF(nn.Module):
-    def log(self, layer_name: str, step: int):
-        pass
-
->>>>>>> cb263ed5
 
 class MagnitudePruneLinear(misc.Linear):
     """Linear layer with magnitude pruning"""
