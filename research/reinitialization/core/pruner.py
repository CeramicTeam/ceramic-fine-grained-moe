--- conflicted
+++ resolved
@@ -5,10 +5,11 @@
 if TYPE_CHECKING:
     from research.reinitialization.core.linears import RandomPruneLayer
 
+
 class BasePruner(ABC):
     layers = []
 
-<<<<<<< HEAD
+
 class BasePruner(ABC):
     layers = []
 
@@ -23,30 +24,5 @@
 class Pruner:
     def prune(self, prob: float):
         print("Pruning step")
-=======
-    def register(self, layer: 'RandomPruneLayer'):
-        self.layers.append(layer)
-
-    @abstractmethod    
-    def step(self):
-        ...
-
-class Pruner(BasePruner):
-    def __init__(self, n_steps_prune: int, prob: float):
-        self.n_steps_prune = n_steps_prune
-        self.prob = prob
-        self.current_step = 0
-        self.layers = []
-
-    def step(self):
-        if self.current_step % self.n_steps_prune == 0:
-            print("Pruning step")
-            for layer in self.layers:
-                layer.prune(self.prob)
-        self.current_step += 1
-
-class VariableProbabilityPruner(BasePruner):
-    def step(self, prob: float):
->>>>>>> 164bc31e
         for layer in self.layers:
             layer.prune(prob)