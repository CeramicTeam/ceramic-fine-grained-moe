--- conflicted
+++ resolved
@@ -8,14 +8,11 @@
 import plotly.express as px
 
 from lizrd.core.misc import Linear
-<<<<<<< HEAD
-=======
 
 from lizrd.support.logging import (
     get_current_logger,
     log_plot as log_plot,
 )
->>>>>>> 38673ce4
 from research.reinitialization.core.pruner import Pruner
 from lizrd.core import misc
 import math
@@ -323,13 +320,10 @@
         self.recently_pruned = torch.full((dff,), False).to(device)
         self.current_activations = self.activate_ratio = np.zeros(dff)
         self.save_stats = False
-<<<<<<< HEAD
         self.neuron_diff_mask = torch.ones(self.dff).to(device)
-=======
         self.retrain_without_reinit = retrain_without_reinit
         self.random_indexes = random_indexes
         self.highest_magnitudes = highest_magnitudes
->>>>>>> 38673ce4
 
     def _regular_forward(self, x: torch.Tensor) -> torch.Tensor:
         x = self.lin1(x)
