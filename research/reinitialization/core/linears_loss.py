from torch import nn
import torch
import torch.nn.functional as F
from lizrd.core import misc
from lizrd.support.loss import LossDict
from research.reinitialization.core.pruner import Pruner
import numpy as np
from lizrd.support.logging import (
    get_current_logger,
    log_plot as log_plot,
)
import plotly_express as px


class BaseLossFF(nn.Module):
    def __init__(
        self,
        dmodel: int,
        dff: int,
        reg_pow: float,
        only_smaller_neurons: bool,
        midpoint_type: str,
        transform_type: str,
        pruner: Pruner,
    ):
        super().__init__()
        self.reg_pow = reg_pow
        self.only_smaller_neurons = only_smaller_neurons
        assert midpoint_type in ["mean", "median"]
        self.midpoint_type = midpoint_type
        assert transform_type in ["linear", "log"]
        self.transform_type = transform_type

        self.lin1 = misc.Linear(dmodel, dff)
        self.lin2 = misc.Linear(dff, dmodel)
        self.current_activations = self.activate_ratio = np.zeros(dff)
        pruner.register(self)

    def _save_activation_stats(self, x: torch.Tensor):
        self.latest_activations = x.detach().clone()

    def forward(self, x: torch.Tensor) -> torch.Tensor:
        x = self.lin1(x)
        self._save_activation_stats(x)
        x = F.relu(x)
        x = self.lin2(x)
        return x

    @property
    def neuron_magnitudes(self) -> torch.Tensor:
        return misc.get_neuron_magnitudes(self.lin1.weight, self.lin2.weight)

    def log_magnitude(self, layer_name, step: int):
        tensor = (self.neuron_magnitudes**2).flatten().cpu()
        values = tensor.tolist()
        fig = px.histogram(values)
        log_plot(
            title="Magnitude of all neurons",
            series=layer_name,
            iteration=step,
            figure=fig,
        )

    def log_activations(self, layer_name: str, step: int):
        values = self.latest_activations.sum(dim=[0, 1]).cpu().numpy().tolist()
        fig = px.histogram(values)
        log_plot(
            title="Average activations of all neurons",
            series=layer_name,
            iteration=step,
            figure=fig,
        )

    def log_activation_ratios(self, layer_name: str, step: int):
        values = (
            (self.latest_activations > 0)
            .float()
            .mean(dim=[0, 1])
            .cpu()
            .numpy()
            .tolist()
        )
        fig = px.histogram(values)
        log_plot(
            title="Average ratio of activation per neuron",
            series=layer_name,
            iteration=step,
            figure=fig,
        )

    def log_activations_sampled(self, layer_name: str, step: int):
        x_flattened = self.latest_activations.flatten().cpu().numpy()
        random_indices = np.random.choice(x_flattened.shape[0], 1024, replace=False)
        values = x_flattened[random_indices].tolist()
        fig = px.histogram(values)
        log_plot(
            title="Activations of sampled neurons",
            series=layer_name,
            iteration=step,
            figure=fig,
        )

    def log_heavy(self, layer_name: str, step: int):
        with torch.no_grad():
            get_current_logger().flush_if_necessary()
            self.log_activations(layer_name, step)
            get_current_logger().flush_if_necessary()
            self.log_activation_ratios(layer_name, step)
            get_current_logger().flush_if_necessary()
            self.log_activations_sampled(layer_name, step)
            get_current_logger().flush_if_necessary()
            self.log_magnitude(layer_name, step)
            get_current_logger().flush_if_necessary()

<<<<<<< HEAD

class InverseWeightDecayFF(BaseLossFF):
    def __init__(
        self,
        dmodel: int,
        dff: int,
        reg_pow: float,
        only_smaller_neurons: bool,
        midpoint_type: str,
        pruner: Pruner,
        scale: str = "regular",
    ):
        super().__init__(
            dmodel=dmodel,
            dff=dff,
            pruner=pruner,
        )

        self.reg_pow = reg_pow
        self.only_smaller_neurons = only_smaller_neurons
        assert midpoint_type in ["mean", "median"]
        self.midpoint_type = midpoint_type
        self.scale = scale

    def get_auxiliary_loss(self) -> torch.Tensor:
        magnitudes = self.neuron_magnitudes

        if self.scale == "log":
            magnitudes = torch.log(magnitudes + 1e-6)
        elif self.scale == "regular":
            pass
        else:
            raise ValueError(f"Unknown scale: {self.scale}")

        if self.midpoint_type == "median":
            midpoint = magnitudes.median().detach()
        elif self.midpoint_type == "mean":
            midpoint = magnitudes.mean().detach()
        else:
            raise ValueError(f"Unknown average type: {self.midpoint_type}")

        which_neurons = (
            (magnitudes < midpoint)
            if self.only_smaller_neurons
            else torch.ones_like(magnitudes)
        )
        penalty = torch.abs(magnitudes - midpoint) ** self.reg_pow

        loss = (which_neurons * penalty).sum()
        return loss


class IWDBaselineFF(BaseLossFF):
    def __init__(
        self,
        dmodel: int,
        dff: int,
        reg_pow: float,
        only_smaller_neurons: bool,
        midpoint_type: str,
        pruner: Pruner,
        aggregation_type: str,
    ):
        super().__init__(
            dmodel=dmodel,
            dff=dff,
            pruner=pruner,
        )

        self.reg_pow = reg_pow
        self.only_smaller_neurons = only_smaller_neurons
        assert midpoint_type in ["mean", "median"]
        self.midpoint_type = midpoint_type
        self.aggregation_type = aggregation_type

    def get_auxiliary_loss(self) -> torch.Tensor:
        if self.aggregation_type == "concat":
            magnitudes = misc.get_split_neuron_magnitudes(
                self.lin1.weight, self.lin2.weight
            )
        elif self.aggregation_type == "mixed":
            magnitudes = misc.get_mixed_neuron_magnitudes(
                self.lin1.weight, self.lin2.weight
            )
        elif self.aggregation_type == "dmodel":
            magnitudes = misc.get_dmodel_magnitudes(self.lin1.weight, self.lin2.weight)
=======
    def get_midpoint_loss(self) -> torch.Tensor:
        magnitudes = self.neuron_magnitudes

        if self.transform_type == "log":
            magnitudes = torch.log(magnitudes + 1e-6)
>>>>>>> 97d294be

        if self.midpoint_type == "median":
            midpoint = magnitudes.median().detach()
        elif self.midpoint_type == "mean":
            midpoint = magnitudes.mean().detach()
        else:
            raise ValueError(f"Unknown average type: {self.midpoint_type}")

        which_neurons = (
            (magnitudes < midpoint)
            if self.only_smaller_neurons
            else torch.ones_like(magnitudes)
        )
        penalty = torch.abs(magnitudes - midpoint) ** self.reg_pow

        loss = (which_neurons * penalty).sum()
        return loss

    def get_decay_loss(self) -> torch.Tensor:
        return (self.lin1.weight**2).sum() + (self.lin2.weight**2).sum()

    def get_auxiliary_loss(self) -> LossDict:
        return {"midpoint": self.get_midpoint_loss(), "decay": self.get_decay_loss()}<|MERGE_RESOLUTION|>--- conflicted
+++ resolved
@@ -22,6 +22,7 @@
         midpoint_type: str,
         transform_type: str,
         pruner: Pruner,
+        aggregation_type: str = "regular",
     ):
         super().__init__()
         self.reg_pow = reg_pow
@@ -30,6 +31,8 @@
         self.midpoint_type = midpoint_type
         assert transform_type in ["linear", "log"]
         self.transform_type = transform_type
+        assert aggregation_type in ["regular", "concat", "mixed", "dmodel"]
+        self.aggregation_type = aggregation_type
 
         self.lin1 = misc.Linear(dmodel, dff)
         self.lin2 = misc.Linear(dff, dmodel)
@@ -112,83 +115,7 @@
             self.log_magnitude(layer_name, step)
             get_current_logger().flush_if_necessary()
 
-<<<<<<< HEAD
-
-class InverseWeightDecayFF(BaseLossFF):
-    def __init__(
-        self,
-        dmodel: int,
-        dff: int,
-        reg_pow: float,
-        only_smaller_neurons: bool,
-        midpoint_type: str,
-        pruner: Pruner,
-        scale: str = "regular",
-    ):
-        super().__init__(
-            dmodel=dmodel,
-            dff=dff,
-            pruner=pruner,
-        )
-
-        self.reg_pow = reg_pow
-        self.only_smaller_neurons = only_smaller_neurons
-        assert midpoint_type in ["mean", "median"]
-        self.midpoint_type = midpoint_type
-        self.scale = scale
-
-    def get_auxiliary_loss(self) -> torch.Tensor:
-        magnitudes = self.neuron_magnitudes
-
-        if self.scale == "log":
-            magnitudes = torch.log(magnitudes + 1e-6)
-        elif self.scale == "regular":
-            pass
-        else:
-            raise ValueError(f"Unknown scale: {self.scale}")
-
-        if self.midpoint_type == "median":
-            midpoint = magnitudes.median().detach()
-        elif self.midpoint_type == "mean":
-            midpoint = magnitudes.mean().detach()
-        else:
-            raise ValueError(f"Unknown average type: {self.midpoint_type}")
-
-        which_neurons = (
-            (magnitudes < midpoint)
-            if self.only_smaller_neurons
-            else torch.ones_like(magnitudes)
-        )
-        penalty = torch.abs(magnitudes - midpoint) ** self.reg_pow
-
-        loss = (which_neurons * penalty).sum()
-        return loss
-
-
-class IWDBaselineFF(BaseLossFF):
-    def __init__(
-        self,
-        dmodel: int,
-        dff: int,
-        reg_pow: float,
-        only_smaller_neurons: bool,
-        midpoint_type: str,
-        pruner: Pruner,
-        aggregation_type: str,
-    ):
-        super().__init__(
-            dmodel=dmodel,
-            dff=dff,
-            pruner=pruner,
-        )
-
-        self.reg_pow = reg_pow
-        self.only_smaller_neurons = only_smaller_neurons
-        assert midpoint_type in ["mean", "median"]
-        self.midpoint_type = midpoint_type
-        self.aggregation_type = aggregation_type
-
-    def get_auxiliary_loss(self) -> torch.Tensor:
+    def get_midpoint_loss(self) -> torch.Tensor:
         if self.aggregation_type == "concat":
             magnitudes = misc.get_split_neuron_magnitudes(
                 self.lin1.weight, self.lin2.weight
@@ -199,13 +126,8 @@
             )
         elif self.aggregation_type == "dmodel":
             magnitudes = misc.get_dmodel_magnitudes(self.lin1.weight, self.lin2.weight)
-=======
-    def get_midpoint_loss(self) -> torch.Tensor:
-        magnitudes = self.neuron_magnitudes
-
-        if self.transform_type == "log":
-            magnitudes = torch.log(magnitudes + 1e-6)
->>>>>>> 97d294be
+        else:
+            magnitudes = self.neuron_magnitudes
 
         if self.midpoint_type == "median":
             midpoint = magnitudes.median().detach()
