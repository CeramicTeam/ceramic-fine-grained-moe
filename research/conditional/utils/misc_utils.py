--- conflicted
+++ resolved
@@ -39,12 +39,8 @@
     parser.add_argument("--topk_fraction", type=float, required=False)
     parser.add_argument("--logging_interval_loss", type=int, default=250)
     parser.add_argument("--every_other_layer", action="store_true")
-<<<<<<< HEAD
-    parser.add_argument("--linear_first", action="store_true")
     parser.add_argument("--expert_random_perm", action="store_true")
-=======
     parser.add_argument("--standard_ff_first", action="store_true")
->>>>>>> 349879b2
 
     # experimental/legacy parameters
 
