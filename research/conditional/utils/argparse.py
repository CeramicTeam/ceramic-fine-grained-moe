def introduce_parser_arguments(parser):
    # core hyperparameters, fixed for all experiments; needs a good reason to change

    parser.add_argument("--use_clearml", action="store_true")
    parser.add_argument("--use_neptune", action="store_true")
    parser.add_argument("--batch_size", type=int, default=600)
    parser.add_argument("--num_workers", type=int, default=8)
    parser.add_argument("--cutoff", type=int, default=128)
    parser.add_argument("--dmodel", type=int, default=768)
    parser.add_argument("--dff", type=int, default=3072)
    parser.add_argument("--n_att_heads", type=int, default=8)
    parser.add_argument("--dhead", type=int, default=None)
    parser.add_argument("--n_blocks", type=int, default=4)
    parser.add_argument("--mixed_precision", action="store_true")
    parser.add_argument("--logging_interval_light", type=int, default=1000000)
    parser.add_argument("--logging_interval_heavy", type=int, default=1000000)
    parser.add_argument("--mask_loss_weight", type=float, default=1.0)
    parser.add_argument("--mask_percent", type=float, default=0.15)
    parser.add_argument("--n_steps", type=int, default=90000)
    parser.add_argument("--data_seed", type=int, default=42)
    parser.add_argument("--torch_seed", type=int, default=42)
    parser.add_argument("--deterministic_experiment", action="store_true")
    parser.add_argument("--tags", nargs="*", type=str, default=None)
    parser.add_argument("--project_name", type=str, default="pmtest/llm-efficiency")
    parser.add_argument(
        "--model_type", type=str, choices=["gpt", "bert"], default="bert"
    )

    # parameters usually changed for experiments
    parser.add_argument("--ff_mode", type=str, default="vanilla")
    parser.add_argument("--name", type=str, default="")
    parser.add_argument("--learning_rate", type=float, default=3e-4)
    parser.add_argument("--gradient_checkpointing", action="store_true")
    parser.add_argument("--save_weights_path", type=str, default=None)
    parser.add_argument("--save_weights_interval", type=int, default=1000)
    parser.add_argument("--load_weights_path", type=str, default=None)
    parser.add_argument("--grad_clip", type=float, default=None)
    parser.add_argument("--weight_decay", type=float, default=0.0)
    parser.add_argument("--adam_beta1", type=float, default=0.9)
    parser.add_argument("--adam_beta2", type=float, default=0.999)
    parser.add_argument("--no_ff", action="store_true")
    parser.add_argument("--loss_checkpoint_chungs", type=str, default=0)
    parser.add_argument("--gradient_accumulation_steps", type=int, default=1)
<<<<<<< HEAD
    parser.add_argument("--auto_find_grad_accumulation", action="store_true")
    parser.add_argument("--lr_decay", type=float, default=None)
    parser.add_argument("--lr_warmup_steps", type=int, default=0)
    parser.add_argument("--lr_decay_interval", type=int, default=0)
    parser.add_argument("--log_gradients_and_weights", action="store_true")
    parser.add_argument("--post_norm", action="store_true")
    parser.add_argument("--rezero", action="store_true")
=======
>>>>>>> 0183feeb

    # paremeters for specific experiments

    parser.add_argument("--n_experts", type=int, default=1)
    parser.add_argument("--group_size", type=int, default=1)
    parser.add_argument("--sparsity_dim", type=int, default=1)
    parser.add_argument("--temperature", type=float, default=1.0)
    parser.add_argument("--expert_size", type=int, required=False)
    parser.add_argument("--topk_fraction", type=float, required=False)
    parser.add_argument("--logging_interval_loss", type=int, default=250)
    parser.add_argument("--every_other_layer", action="store_true")
    parser.add_argument("--expert_random_perm", action="store_true")
    parser.add_argument("--standard_ff_first", action="store_true")
    parser.add_argument("--granularity_expert_config", action="store_true")
    parser.add_argument("--total_experts_width", type=int, required=False)
    parser.add_argument("--effective_dff", type=int, required=False)
    parser.add_argument("--n_gpus", type=int, default=1)
    parser.add_argument("--use_opt_einsum", action="store_true")
    parser.add_argument("--share_by_experts", action="store_true")
    parser.add_argument("--share_by_emit_merge", action="store_true")
    parser.add_argument("--kernel_r", type=int, default=256)
    parser.add_argument("--redraw_projections_interval", type=int, default=100)
    parser.add_argument("--no_kernel_norm", action="store_true")
    parser.add_argument("--no_average_attn", action="store_true")
    parser.add_argument("--kernel_type", type=str, default="relu")
    parser.add_argument("--activation_type", type=str, default="relu")
    parser.add_argument("--nystrom", action="store_true")
    parser.add_argument("--xfavor", action="store_true")
    parser.add_argument("--flop_matched", action="store_true")
    parser.add_argument("--mix_whole_batch", action="store_true")
    parser.add_argument(
        "--model_parallelism_fragmentation",
        type=str,
        default=None,
        help="comma-separated list of integers, that signify the numbers of model blocks that are first on the new device, e.g. 2,4 means that blocks 0,1 will be on GPU 0, blocks 2,3 will be on GPU 1, and the rest will be on GPU 2",
    )
    parser.add_argument("--data_distributed", action="store_true")
<<<<<<< HEAD
    parser.add_argument("--group_granular_moe_by_batch", action="store_true")
=======
    parser.add_argument("--dataset_type", type=str, default="wikibook")
>>>>>>> 0183feeb

    # experimental/legacy parameters

    parser.add_argument("--hack_name", type=str, default=None)
    parser.add_argument("--x_flop", action="store_true")
    parser.add_argument("--x_logarithmic", action="store_true")

    return parser<|MERGE_RESOLUTION|>--- conflicted
+++ resolved
@@ -41,7 +41,6 @@
     parser.add_argument("--no_ff", action="store_true")
     parser.add_argument("--loss_checkpoint_chungs", type=str, default=0)
     parser.add_argument("--gradient_accumulation_steps", type=int, default=1)
-<<<<<<< HEAD
     parser.add_argument("--auto_find_grad_accumulation", action="store_true")
     parser.add_argument("--lr_decay", type=float, default=None)
     parser.add_argument("--lr_warmup_steps", type=int, default=0)
@@ -49,8 +48,6 @@
     parser.add_argument("--log_gradients_and_weights", action="store_true")
     parser.add_argument("--post_norm", action="store_true")
     parser.add_argument("--rezero", action="store_true")
-=======
->>>>>>> 0183feeb
 
     # paremeters for specific experiments
 
@@ -88,11 +85,8 @@
         help="comma-separated list of integers, that signify the numbers of model blocks that are first on the new device, e.g. 2,4 means that blocks 0,1 will be on GPU 0, blocks 2,3 will be on GPU 1, and the rest will be on GPU 2",
     )
     parser.add_argument("--data_distributed", action="store_true")
-<<<<<<< HEAD
     parser.add_argument("--group_granular_moe_by_batch", action="store_true")
-=======
     parser.add_argument("--dataset_type", type=str, default="wikibook")
->>>>>>> 0183feeb
 
     # experimental/legacy parameters
 
