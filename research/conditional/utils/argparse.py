--- conflicted
+++ resolved
@@ -70,9 +70,7 @@
     parser.add_argument("--xfavor", action="store_true")
     parser.add_argument("--flop_matched", action="store_true")
     parser.add_argument("--mix_whole_batch", action="store_true")
-<<<<<<< HEAD
     parser.add_argument("--capacity_factor", type=float, default=1.25)
-=======
     parser.add_argument(
         "--model_parallelism_fragmentation",
         type=str,
@@ -81,7 +79,6 @@
     )
     parser.add_argument("--data_distributed", action="store_true")
 
->>>>>>> 58b566c7
     # experimental/legacy parameters
 
     parser.add_argument("--hack_name", type=str, default=None)
