import argparse


def introduce_parser_arguments(
    parser: argparse.ArgumentParser,
) -> argparse.ArgumentParser:
    # core hyperparameters, fixed for all experiments; needs a good reason to change

    parser.add_argument("--use_clearml", action="store_true")
    parser.add_argument("--use_neptune", action="store_true")
    parser.add_argument("--batch_size", type=int, default=600)
    parser.add_argument("--num_workers", type=int, default=8)
    parser.add_argument("--cutoff", type=int, default=128)
    parser.add_argument("--dmodel", type=int, default=768)
    parser.add_argument("--dff", type=int, default=3072)
    parser.add_argument("--n_att_heads", type=int, default=8)
    parser.add_argument("--dhead", type=int, default=None)
    parser.add_argument("--n_blocks", type=int, default=4)
    parser.add_argument("--mixed_precision", action="store_true")
    parser.add_argument("--logging_interval_light", type=int, default=1000000)
    parser.add_argument("--logging_interval_heavy", type=int, default=1000000)
    parser.add_argument("--mask_loss_weight", type=float, default=1.0)
    parser.add_argument("--mask_percent", type=float, default=0.15)
    parser.add_argument("--n_steps", type=int, default=90000)
    parser.add_argument("--data_seed", type=int, default=42)
    parser.add_argument("--torch_seed", type=int, default=42)
    parser.add_argument("--deterministic_experiment", action="store_true")
    parser.add_argument("--tags", nargs="*", type=str, default=None)
    parser.add_argument("--project_name", type=str, default="pmtest/llm-random")
    parser.add_argument(
        "--model_type", type=str, choices=["gpt", "bert"], default="bert"
    )
    # parameters usually changed for experiments
    parser.add_argument("--ff_mode", type=str, default="vanilla")
    parser.add_argument("--name", type=str, default="")
    parser.add_argument("--learning_rate", type=float, default=3e-4)
    parser.add_argument("--gradient_checkpointing", action="store_true")
    parser.add_argument("--save_weights_path", type=str, default=None)
    parser.add_argument("--save_weights_interval", type=int, default=1000)
    parser.add_argument("--load_weights_path", type=str, default=None)
    parser.add_argument("--grad_clip", type=float, default=None)
    parser.add_argument("--weight_decay", type=float, default=0.0)
    parser.add_argument("--adam_beta1", type=float, default=0.9)
    parser.add_argument("--adam_beta2", type=float, default=0.999)
    parser.add_argument("--no_ff", action="store_true")
    parser.add_argument("--loss_checkpoint_chungs", type=int, default=0)
    parser.add_argument("--gradient_accumulation_steps", type=int, default=1)
    parser.add_argument("--auto_find_grad_accumulation", action="store_true")
    parser.add_argument("--lr_decay", type=float, default=None)
    parser.add_argument("--lr_warmup_steps", type=int, default=0)
    parser.add_argument("--lr_decay_interval", type=int, default=0)
    parser.add_argument("--log_gradients_and_weights", action="store_true")
    parser.add_argument("--residual_mode", type=str, default="pre_norm")
<<<<<<< HEAD
    parser.add_argument(
        "--load_balancing_loss_weight",
        type=float,
        default=0.01,
        help="Whether to use auxiliary loss in loss calculations",
    )
=======
    parser.add_argument("--detect_anomaly", action="store_true")
>>>>>>> d94fcb49

    # paremeters for specific experiments

    parser.add_argument("--n_experts", type=int, required=False)
    parser.add_argument("--group_size", type=int, default=1)
    parser.add_argument("--sparsity_dim", type=int, default=1)
    parser.add_argument("--temperature", type=float, default=1.0)
    parser.add_argument("--expert_size", type=int, required=False)
    parser.add_argument("--topk_fraction", type=float, required=False)
    parser.add_argument("--logging_interval_loss", type=int, default=250)
    parser.add_argument("--every_other_layer", action="store_true")
    parser.add_argument("--expert_random_perm", action="store_true")
    parser.add_argument("--standard_ff_first", action="store_true")
    parser.add_argument(
        "--granularity_expert_config",
        action="store_true",
        help="This argument is deprecated. Provide either (total_experts_width, n_experts, effective_dff) or (expert_size, n_experts, topk_fraction) instead.",
    )
    parser.add_argument("--total_experts_width", type=int, required=False)
    parser.add_argument("--effective_dff", type=int, required=False)
    parser.add_argument("--softmax_over", type=str, required=False, default="tokens")
    parser.add_argument("--n_gpus", type=int, default=1)
    parser.add_argument("--use_opt_einsum", action="store_true")
    parser.add_argument("--share_by_experts", action="store_true")
    parser.add_argument("--share_by_emit_merge", action="store_true")
    parser.add_argument("--kernel_r", type=int, default=256)
    parser.add_argument("--redraw_projections_interval", type=int, default=100)
    parser.add_argument("--no_kernel_norm", action="store_true")
    parser.add_argument("--no_average_attn", action="store_true")
    parser.add_argument("--kernel_type", type=str, default="relu")
    parser.add_argument("--activation_type", type=str, default="relu")
    parser.add_argument("--nystrom", action="store_true")
    parser.add_argument("--xfavor", action="store_true")
    parser.add_argument("--flop_matched", action="store_true")
    parser.add_argument("--mix_whole_batch", action="store_true")
    parser.add_argument("--capacity_factor", type=float, default=1.25)
    parser.add_argument(
        "--ff_parallel_compute_fraction",
        type=float,
        default=0.5,
        help="This argument is used only if ff_mode is set to expert_choice_with_parallel_ff. In this setting computations "
        "are done both by experts and dense layer and then the results are added. This argument is used to set the "
        "fraction of compute (flops) that is done by FF compared to the whole compute in the layer. For example, "
        "if this argument is 0.5, then half of the compute (flops) is done by FF and half by experts",
    )
    parser.add_argument(
        "--ff_parallel_mode",
        type=str,
        default="modify_expert_size",
        help="This argument is used only if ff_mode is set to expert_choice_with_parallel_ff. In this setting computations "
        "are done both by experts and dense layer and then the results are added. This argument is used to set how the "
        "parameters of the experts are modified to adjust compute used bu experts. Possible values: modify_expert_size, "
        "modify_topk_fraction, modify_n_experts",
    )
    parser.add_argument(
        "--model_parallelism_fragmentation",
        type=str,
        default=None,
        help="comma-separated list of integers, that signify the numbers of model blocks that are first on the new device, e.g. 2,4 means that blocks 0,1 will be on GPU 0, blocks 2,3 will be on GPU 1, and the rest will be on GPU 2",
    )
    parser.add_argument("--data_distributed", action="store_true")
    parser.add_argument("--group_granular_moe_by_batch", action="store_true")
    parser.add_argument("--granular_moe_one_hot_impl", action="store_true")
    parser.add_argument("--dataset_type", type=str, default="wikibook")
    parser.add_argument(
        "--softmax_ungrouped",
        action="store_true",
        help="in grouped ExpertChoice, run softmax over non-grouped tokens",
    )
    parser.add_argument(
        "--use_full_einsum",
        action="store_true",
        help="in grouped ExpertChoice, use squash all linears with einsum",
    )

    # experimental/legacy parameters

    parser.add_argument("--hack_name", type=str, default=None)
    parser.add_argument("--x_flop", action="store_true")
    parser.add_argument("--x_logarithmic", action="store_true")

    return parser<|MERGE_RESOLUTION|>--- conflicted
+++ resolved
@@ -51,16 +51,13 @@
     parser.add_argument("--lr_decay_interval", type=int, default=0)
     parser.add_argument("--log_gradients_and_weights", action="store_true")
     parser.add_argument("--residual_mode", type=str, default="pre_norm")
-<<<<<<< HEAD
     parser.add_argument(
         "--load_balancing_loss_weight",
         type=float,
         default=0.01,
         help="Whether to use auxiliary loss in loss calculations",
     )
-=======
     parser.add_argument("--detect_anomaly", action="store_true")
->>>>>>> d94fcb49
 
     # paremeters for specific experiments
 
