import argparse
import os
import random
from typing import Optional
import socket

import torch
import torch.multiprocessing as mp
from torch.distributed import init_process_group, destroy_process_group
from torch.nn.parallel import DistributedDataParallel as DDP

from lizrd.core import misc
from lizrd.datasets.wikibookdata import get_processed_dataset
from lizrd.support.logging import get_logger
from lizrd.train.train_utils import (
    get_model,
)
from research.conditional.utils.conditional_trainer import ConditionalTrainer
from research.conditional.utils.argparse import introduce_parser_arguments
from research.conditional.utils.misc_tools import set_seed
from research.conditional.utils.model_utils import (
    get_ff_layer,
    get_attention_layer,
)

parser = argparse.ArgumentParser()
introduce_parser_arguments(parser)
args = parser.parse_args()


def main(
    rank: Optional[int], data_seeds: Optional[list[int]] = None, port: str = "29500"
):
    if rank is not None:
        os.environ["MASTER_ADDR"] = "localhost"
        os.environ["MASTER_PORT"] = port

        init_process_group("nccl", rank=rank, world_size=args.n_gpus)
        torch.cuda.set_device(rank)

    # vocab size for gpt is 50257 + 1 for sequence_sep
    if args.deterministic_experiment:
        set_seed(args.torch_seed)

    VOCAB_SIZE = 30522 if args.model_type == "bert" else 50257
    DEVICE = torch.device("cuda" if torch.cuda.is_available() else "cpu")

    data_distributed = True if rank is not None else False
<<<<<<< HEAD

    train_dataloader = get_processed_dataset(
        max_total_length=args.cutoff,
        mask_percent=args.mask_percent,
        device=DEVICE,
        num_workers=args.num_workers,
        batch_size=args.batch_size // args.n_gpus
        if data_distributed
        else args.batch_size,
        seed=args.data_seed if data_seeds is None else data_seeds[rank],
        model_type=args.model_type,
        data_distributed=data_distributed,
    )
=======
    if args.auto_find_grad_accumulation:
        args.gradient_accumulation_steps = find_optimal_grad_accumulation(
            args=args, vocab_size=VOCAB_SIZE, device=DEVICE
        )
>>>>>>> c4bf3220

    ff_layer_fun = get_ff_layer(args)
    attention_layer_fun = get_attention_layer(args)
    if args.model_parallelism_fragmentation is not None:
        args.model_parallelism_fragmentation = [
            int(s) for s in args.model_parallelism_fragmentation.split(",")
        ]
    model = get_model(
        max_length=args.cutoff,
        vocab_size=VOCAB_SIZE,
        ff_layer_fun=ff_layer_fun,
        attention_layer_fun=attention_layer_fun,
        dm=args.dmodel,
        n_blocks=args.n_blocks,
        device=DEVICE
        if rank is None
        else torch.device(
            "cpu"
        ),  # in case DDP is enabled, we want to keep model on CPU and move it to proper GPU later
        gradient_checkpointing=args.gradient_checkpointing,
        model_fragmentation=args.model_parallelism_fragmentation,
    )

    # make model data_distributed if necessary
    if rank is not None:
        print(f"Moving model to cuda:{rank}")
        model = model.to(f"cuda:{rank}")
        model = DDP(model, device_ids=[rank])

    optimizer = torch.optim.Adam(
        model.parameters(),
        lr=args.learning_rate,
        weight_decay=args.weight_decay,
        betas=(args.adam_beta1, args.adam_beta2),
    )
    logger = get_logger(args, model, VOCAB_SIZE) if rank is None or rank == 0 else None

    train_dataloader = get_processed_dataset(
        max_total_length=args.cutoff,
        mask_percent=args.mask_percent,
        device=DEVICE,
        num_workers=args.num_workers,
        batch_size=args.batch_size // args.n_gpus
        if data_distributed
        else args.batch_size,
        seed=args.data_seed if data_seeds is None else data_seeds[rank],
        model_type=args.model_type,
        dataset_type=args.dataset_type,
        log_example_batch=True if rank is None or rank == 0 else False,
    )

    trainer = ConditionalTrainer(
        model=model,
        optimizer=optimizer,
        train_dataloader=train_dataloader,
        vocab_size=VOCAB_SIZE,
        mask_percent=args.mask_percent,
        mixed_precision=args.mixed_precision,
        logger=logger,
        hack_name=args.hack_name,
        model_type=args.model_type,
        logging_interval_loss=args.logging_interval_loss,
        logging_interval_light=args.logging_interval_light,
        logging_interval_heavy=args.logging_interval_heavy,
        n_gpus=args.n_gpus,
        save_weights_path=args.save_weights_path,
        save_weights_interval=args.save_weights_interval,
        load_weights_path=args.load_weights_path,
        gradient_clipping=args.grad_clip,
        loss_checkpoint_chungs=args.loss_checkpoint_chungs,
        gradient_accumulation_steps=args.gradient_accumulation_steps,
    )
    trainer.train(args.n_steps)

    if rank is not None:
        destroy_process_group()


if __name__ == "__main__":
    misc.print_available_gpus()
    if args.data_distributed == False:
        main(None)
    else:
        random.seed(args.data_seed)
        data_seeds = [random.randint(0, 10000000) for _ in range(args.n_gpus)]

        # find free port
        with socket.socket(socket.AF_INET, socket.SOCK_STREAM) as s:
            s.bind(("", 0))
            port = str(s.getsockname()[1])

        mp.spawn(
            main,
            args=[data_seeds, port],
            nprocs=args.n_gpus,
        )<|MERGE_RESOLUTION|>--- conflicted
+++ resolved
@@ -38,16 +38,13 @@
         init_process_group("nccl", rank=rank, world_size=args.n_gpus)
         torch.cuda.set_device(rank)
 
-    # vocab size for gpt is 50257 + 1 for sequence_sep
     if args.deterministic_experiment:
         set_seed(args.torch_seed)
-
+    # vocab size for gpt is 50257 + 1 for sequence_sep
     VOCAB_SIZE = 30522 if args.model_type == "bert" else 50257
     DEVICE = torch.device("cuda" if torch.cuda.is_available() else "cpu")
 
     data_distributed = True if rank is not None else False
-<<<<<<< HEAD
-
     train_dataloader = get_processed_dataset(
         max_total_length=args.cutoff,
         mask_percent=args.mask_percent,
@@ -60,12 +57,6 @@
         model_type=args.model_type,
         data_distributed=data_distributed,
     )
-=======
-    if args.auto_find_grad_accumulation:
-        args.gradient_accumulation_steps = find_optimal_grad_accumulation(
-            args=args, vocab_size=VOCAB_SIZE, device=DEVICE
-        )
->>>>>>> c4bf3220
 
     ff_layer_fun = get_ff_layer(args)
     attention_layer_fun = get_attention_layer(args)
