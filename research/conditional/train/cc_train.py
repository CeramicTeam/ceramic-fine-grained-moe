--- conflicted
+++ resolved
@@ -55,12 +55,8 @@
         else args.batch_size,
         seed=args.data_seed if data_seeds is None else data_seeds[rank],
         model_type=args.model_type,
-<<<<<<< HEAD
-        distributed=distributed,
+        data_distributed=data_distributed,
         dataset_type=args.dataset_type,
-=======
-        data_distributed=data_distributed,
->>>>>>> cca93b32
     )
 
     ff_layer_fun = get_ff_layer(args)
