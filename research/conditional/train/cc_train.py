--- conflicted
+++ resolved
@@ -87,25 +87,6 @@
     if rank is not None:
         destroy_process_group()
 
-<<<<<<< HEAD
-=======
-trainer = ConditionalTrainer(
-    model=model,
-    optimizer=optimizer,
-    train_dataloader=train_dataloader,
-    batch_size=args.batch_size,
-    vocab_size=VOCAB_SIZE,
-    mask_percent=args.mask_percent,
-    mixed_precision=args.mixed_precision,
-    logger=logger,
-    hack_name=args.hack_name,
-    model_type=args.model_type,
-    logging_interval_loss=args.logging_interval_loss,
-    logging_interval_light=args.logging_interval_light,
-    logging_interval_heavy=args.logging_interval_heavy,
-)
->>>>>>> 4019378c
-
 if __name__ == "__main__":
     misc.print_available_gpus()
     if args.n_gpus == 1:
