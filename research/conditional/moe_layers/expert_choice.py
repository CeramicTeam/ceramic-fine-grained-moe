from typing import Literal
import plotly.express as px
import torch
import torch.nn.functional as F
from fancy_einsum import einsum
from torch.nn import LayerNorm

from lizrd.core import nn
from lizrd.core.misc import get_init_weight
from lizrd.support import ash
from lizrd.support.logging import make_histogram
from research.conditional.utils.layer_manager import LoggingLayer
from research.conditional.utils.layer_manager import measure_time


class ExpertChoiceFF(LoggingLayer):
    def __init__(
        self,
        dmodel: int,
        n_experts: int,
        expert_size: int,
        topk_fraction: float,
        random_perm: bool = False,
<<<<<<< HEAD
        group_by_batch: bool = False,
        one_hot_impl: bool = False,
=======
        softmax_over: Literal["tokens", "experts"] = "tokens",
        group_granular_moe_by_batch: bool = False,
>>>>>>> 3eaa3f61
        n_gating_heatmaps: int = 4,
    ):
        """
        Args:
            dmodel: dimension of the input
            n_experts: number of experts
            expert_size: size of each expert
            topk_fraction: fraction of tokens that will be chosen for each expert
            random_perm: randomly permute tokens for experts (ablation). Note that
                network can still learn which tokens to choose,
                but not which expert to choose for token
        """
        super().__init__()

        self.dmodel = dmodel
        self.n_experts = n_experts
        self.expert_size = expert_size
        self.topk_fraction = topk_fraction
        self.random_perm = random_perm
        self.group_granular_moe_by_batch = group_by_batch
        self.one_hot_impl = one_hot_impl
        self.n_gating_heatmaps = n_gating_heatmaps

        self.lin1_weight = nn.Parameter(
            get_init_weight((n_experts, dmodel, expert_size), fan_in=dmodel)
        )
        self.lin2_weight = nn.Parameter(
            get_init_weight(
                (n_experts, expert_size, dmodel),
                fan_in=int(n_experts * expert_size * topk_fraction),
            )
        )
        self.gate = nn.Parameter(
            get_init_weight((dmodel, n_experts), fan_in=dmodel)
        ).requires_grad_(True)
        self.ln = LayerNorm(dmodel)
        assert softmax_over in ["tokens", "experts"]
        self.softmax_over = softmax_over

    def forward(self, x: torch.Tensor):
        # x is (batch, seq_len, dmodel)
        batch_size, seq_len = x.shape[0], x.shape[1]

        x, topk, topk_indices, topk_values = self.expert_gating(x, batch_size, seq_len)
        x = self.extract_chosen_tokens(x, topk, topk_indices)
        x = self.feed_forward(x, topk)
        x = self.gating_postprocess(
            x, batch_size, topk, seq_len, topk_values, topk_indices
        )

        with measure_time(self, "layer_norm"):
            x = self.ln(x)

        return x

    def expert_gating(self, x: torch.Tensor, batch_size: int, seq_len: int):
        # expert embedding
        with measure_time(self, "expert_embedding"):
            gate_out = einsum(
                "batch_size seq_len dmodel, dmodel n_experts -> batch_size seq_len n_experts",
                x,
                self.gate,
            )
            # transform such that first dimension corresponds to experts
            gate_out = gate_out.permute(2, 0, 1)
            # flatten batch_size x seq_len
            self.cache("unflatten_gate_out", gate_out)

            # each expert chooses k within dimension 1
            if not self.group_granular_moe_by_batch:
                gate_out = gate_out.reshape(self.n_experts, batch_size * seq_len)
        topk = round(self.topk_fraction * gate_out.shape[1])

        # perform softmax either over tokens for each expert or over experts for each token
        with measure_time(self, "softmax"):
<<<<<<< HEAD
            gate_out = torch.softmax(gate_out, dim=1)
=======
            if self.softmax_over == "tokens":
                gate_out = torch.softmax(gate_out, dim=1)
            elif self.softmax_over == "experts":
                gate_out = torch.softmax(gate_out, dim=0)

>>>>>>> 3eaa3f61
        self.cache("gate_softmax_all_values", gate_out)

        # choose topk tokens for each expert
        with measure_time(self, "topk"):
            topk_values, topk_indices = torch.topk(gate_out, k=topk, dim=1)

        with measure_time(self, "indexing_change"):
            if self.group_granular_moe_by_batch:
                # change indexing to recall to batch_size x seq_len
                row_number = torch.arange(seq_len).to(topk_indices.device)
                topk_indices = topk_indices * seq_len + row_number
                topk *= seq_len
                topk_indices = topk_indices.reshape(self.n_experts, topk)
                topk_values = topk_values.reshape(self.n_experts, topk)

        # cache values for logging
        self.cache("gate_softmax_topk_vals", topk_values)
        self.cache("topk_indices", topk_indices)
        self.cache("n_tokens", torch.Tensor([batch_size * seq_len]))

        # Randomly permute tokens for experts if random_perm is True
        # Note this is not total randomness, since topk values are already chosen
        if self.random_perm:
            topk_values = topk_values.flatten()[
                torch.randperm(self.n_experts * topk)
            ].reshape((self.n_experts, topk))

        return x, topk, topk_indices, topk_values

    def extract_chosen_tokens(self, x: torch.Tensor, topk, topk_indices):
        # flatten x s. t. first dimension is tokens instead of batch_size x seq_len
        with measure_time(self, "first_flatten"):
            x = x.flatten(start_dim=0, end_dim=1)

        # choose the right tokens from x for each expert
        if self.one_hot_impl:
            with measure_time(self, "one_hot"):
                one_hot = F.one_hot(topk_indices, num_classes=x.shape[0]).type(x.dtype)
                x = einsum(
                    "n_tokens dmodel, n_exp topk n_tokens -> n_exp topk dmodel",
                    x,
                    one_hot,
                )
        else:
            with measure_time(self, "index_select"):
                x = torch.index_select(x, dim=0, index=topk_indices.flatten())
                x = x.reshape(self.n_experts, topk, self.dmodel)

        with measure_time(self, "reshape"):
            x = x.reshape((self.n_experts, topk, self.dmodel))
        return x

    def feed_forward(self, x: torch.Tensor, topk: int) -> torch.Tensor:
        # feed through ff
        with measure_time(self, "ff"):
            # lin1 maps from (n_experts, topk, dmodel) to (n_experts, topk, exp_size)
            x = einsum(
                "n_exp topk dmodel, n_exp dmodel exp_size -> n_exp topk exp_size",
                x,
                self.lin1_weight,
            )

            x = F.relu(x)

            # lin2 maps from (n_experts, topk, exp_size) to (n_experts, topk, dmodel)
            x = einsum(
                "n_exp topk exp_size, n_exp exp_size dmodel -> n_exp topk dmodel",
                x,
                self.lin2_weight,
            )
            ash.assert_shape("e k m", x, e=self.n_experts, k=topk, m=self.dmodel)
        return x

    def gating_postprocess(
        self, x, batch_size, topk, seq_len, topk_values, topk_indices
    ):
        # multiply by softmax
        with measure_time(self, "multiply_softmax"):
            ash.assert_shape("e k", topk_values, e=self.n_experts, k=topk)
            x = einsum(
                "n_exp topk dmodel, n_exp topk -> n_exp topk dmodel", x, topk_values
            )

        # flatten x s. t. first dimension is tokens instead of n_experts x topk
        with measure_time(self, "second_flatten"):
            x = x.flatten(start_dim=0, end_dim=1)

        # add tokens that have been processed by more than one expert
        with measure_time(self, "add_tokens_many_experts"):
            z = (
                torch.zeros((batch_size * seq_len, self.dmodel))
                .type(x.type())
                .to(x.device)
            )
            z.index_add_(dim=0, index=topk_indices.flatten().to(int), source=x)

            # reshape to (batch_size, seq_len, dmodel)
            x = z.reshape((batch_size, seq_len, self.dmodel))
        return x

    def log_light(self):
        return dict()

    def log_heavy(self):
        # calculate indexes choose counts
        chosen_indexes = self.cached_data["topk_indices"].flatten()
        chosen_indexes = torch.cat(
            (
                chosen_indexes,
                torch.Tensor([self.cached_data["n_tokens"] - 1]).type(
                    chosen_indexes.type()
                ),
            )
        )  # make sure bincount takes into account the whole range of indexes
        indexes_choose_counts = chosen_indexes.bincount()

        # make bar plot of values cached in forward with measure_time
        instr_names = list(self.cached_data["time"].keys())
        instr_times = list(self.cached_data["time"].values())
        times_fig = px.bar(x=instr_names, y=instr_times)

        return {
            "gradient of gate distribution": make_histogram(self.gate.grad.flatten()),
            "gate_softmax_topk_vals": make_histogram(
                self.cached_data["gate_softmax_topk_vals"].flatten()
            ),
            "gate_softmax_all_values": make_histogram(
                self.cached_data["gate_softmax_all_values"].flatten()
            ),
            "indexes_choose_counts": make_histogram(indexes_choose_counts),
            "instruction_times": times_fig,
            **{
                f"gating_heatmap_{i}": make_heatmap(
                    self.cached_data["unflatten_gate_out"], i
                )
                for i in range(min(self.n_gating_heatmaps, self.n_experts))
            },
        }


def make_heatmap(tensor, expert_num, **kwargs):
    logits_for_expert = tensor[expert_num]
    batch_size, seq_len = logits_for_expert.shape
    flatten_dist = logits_for_expert.flatten()
    dist_for_expert = torch.softmax(flatten_dist.float(), dim=-1)
    dist_for_expert = dist_for_expert.reshape(batch_size, seq_len)
    return px.imshow(dist_for_expert.detach().cpu().numpy(), **kwargs)<|MERGE_RESOLUTION|>--- conflicted
+++ resolved
@@ -21,13 +21,10 @@
         expert_size: int,
         topk_fraction: float,
         random_perm: bool = False,
-<<<<<<< HEAD
         group_by_batch: bool = False,
         one_hot_impl: bool = False,
-=======
         softmax_over: Literal["tokens", "experts"] = "tokens",
         group_granular_moe_by_batch: bool = False,
->>>>>>> 3eaa3f61
         n_gating_heatmaps: int = 4,
     ):
         """
@@ -103,15 +100,11 @@
 
         # perform softmax either over tokens for each expert or over experts for each token
         with measure_time(self, "softmax"):
-<<<<<<< HEAD
-            gate_out = torch.softmax(gate_out, dim=1)
-=======
             if self.softmax_over == "tokens":
                 gate_out = torch.softmax(gate_out, dim=1)
             elif self.softmax_over == "experts":
                 gate_out = torch.softmax(gate_out, dim=0)
 
->>>>>>> 3eaa3f61
         self.cache("gate_softmax_all_values", gate_out)
 
         # choose topk tokens for each expert
